// Copyright 2023 RisingWave Labs
//
// Licensed under the Apache License, Version 2.0 (the "License");
// you may not use this file except in compliance with the License.
// You may obtain a copy of the License at
//
//     http://www.apache.org/licenses/LICENSE-2.0
//
// Unless required by applicable law or agreed to in writing, software
// distributed under the License is distributed on an "AS IS" BASIS,
// WITHOUT WARRANTIES OR CONDITIONS OF ANY KIND, either express or implied.
// See the License for the specific language governing permissions and
// limitations under the License.

use std::sync::Arc;

use bytes::Bytes;
use prometheus::HistogramTimer;
use tokio::io::{AsyncRead, AsyncReadExt};

pub mod mem;
pub use mem::*;

pub mod opendal_engine;
pub use opendal_engine::*;

pub mod s3;
use await_tree::InstrumentAwait;
pub use s3::*;

mod disk;
pub mod error;
pub mod object_metrics;

pub use error::*;
use object_metrics::ObjectStoreMetrics;

use crate::object::disk::DiskObjectStore;

pub const LOCAL_OBJECT_STORE_PATH_PREFIX: &str = "@local:";

pub type ObjectStoreRef = Arc<ObjectStoreImpl>;
pub type ObjectStreamingUploader = MonitoredStreamingUploader;

type BoxedStreamingUploader = Box<dyn StreamingUploader>;

#[derive(Debug)]
pub enum ObjectStorePath<'a> {
    Local(&'a str),
    Remote(&'a str),
}

impl ObjectStorePath<'_> {
    pub fn is_local(&self) -> bool {
        match self {
            ObjectStorePath::Local(_) => true,
            ObjectStorePath::Remote(_) => false,
        }
    }

    pub fn is_remote(&self) -> bool {
        !self.is_local()
    }

    pub fn as_str(&self) -> &str {
        match self {
            ObjectStorePath::Local(path) => path,
            ObjectStorePath::Remote(path) => path,
        }
    }
}

pub fn get_local_path(path: &str) -> String {
    LOCAL_OBJECT_STORE_PATH_PREFIX.to_string() + path
}

pub fn parse_object_store_path(path: &str) -> ObjectStorePath<'_> {
    match path.strip_prefix(LOCAL_OBJECT_STORE_PATH_PREFIX) {
        Some(path) => ObjectStorePath::Local(path),
        None => ObjectStorePath::Remote(path),
    }
}

/// Partitions a set of given paths into two vectors. The first vector contains all local paths, and
/// the second contains all remote paths.
pub fn partition_object_store_paths(paths: &[String]) -> (Vec<String>, Vec<String>) {
    // ToDo: Currently the result is a copy of the input. Would it be worth it to use an in-place
    //       partition instead?
    let mut vec_loc = vec![];
    let mut vec_rem = vec![];

    for path in paths {
        match path.strip_prefix(LOCAL_OBJECT_STORE_PATH_PREFIX) {
            Some(path) => vec_loc.push(path.to_string()),
            None => vec_rem.push(path.to_string()),
        };
    }

    (vec_loc, vec_rem)
}

#[derive(Debug, Copy, Clone)]
pub struct BlockLocation {
    pub offset: usize,
    pub size: usize,
}

#[derive(Debug, Clone, PartialEq)]
pub struct ObjectMetadata {
    // Full path
    pub key: String,
    // Seconds since unix epoch.
    pub last_modified: f64,
    pub total_size: usize,
}

impl BlockLocation {
    /// Generates the http bytes range specifier.
    pub fn byte_range_specifier(&self) -> Option<String> {
        Some(format!(
            "bytes={}-{}",
            self.offset,
            self.offset + self.size - 1
        ))
    }
}

#[async_trait::async_trait]
pub trait StreamingUploader: Send + Sync {
    async fn write_bytes(&mut self, data: Bytes) -> ObjectResult<()>;

    async fn finish(self: Box<Self>) -> ObjectResult<()>;

    fn get_memory_usage(&self) -> u64;
}

/// The implementation must be thread-safe.
#[async_trait::async_trait]
pub trait ObjectStore: Send + Sync {
    /// Get the key prefix for object
    fn get_object_prefix(&self, obj_id: u64) -> String;

    /// Uploads the object to `ObjectStore`.
    async fn upload(&self, path: &str, obj: Bytes) -> ObjectResult<()>;

    fn streaming_upload(&self, path: &str) -> ObjectResult<BoxedStreamingUploader>;

    /// If the `block_loc` is None, the whole object will be returned.
    /// If objects are PUT using a multipart upload, it’s a good practice to GET them in the same
    /// part sizes (or at least aligned to part boundaries) for best performance.
    /// <https://d1.awsstatic.com/whitepapers/AmazonS3BestPractices.pdf?stod_obj2>
    async fn read(&self, path: &str, block_loc: Option<BlockLocation>) -> ObjectResult<Bytes>;

    async fn readv(&self, path: &str, block_locs: &[BlockLocation]) -> ObjectResult<Vec<Bytes>>;

    /// Returns a stream reading the object specified in `path`. If given, the stream starts at the
    /// byte with index `start_pos` (0-based). As far as possible, the stream only loads the amount
    /// of data into memory that is read from the stream.
    async fn streaming_read(
        &self,
        path: &str,
        start_pos: Option<usize>,
    ) -> ObjectResult<Box<dyn AsyncRead + Unpin + Send + Sync>>;

    /// Obtains the object metadata.
    async fn metadata(&self, path: &str) -> ObjectResult<ObjectMetadata>;

    /// Deletes blob permanently.
    async fn delete(&self, path: &str) -> ObjectResult<()>;

    /// Deletes the objects with the given paths permanently from the storage. If an object
    /// specified in the request is not found, it will be considered as successfully deleted.
    async fn delete_objects(&self, paths: &[String]) -> ObjectResult<()>;

    fn monitored(self, metrics: Arc<ObjectStoreMetrics>) -> MonitoredObjectStore<Self>
    where
        Self: Sized,
    {
        MonitoredObjectStore::new(self, metrics)
    }

    async fn list(&self, prefix: &str) -> ObjectResult<Vec<ObjectMetadata>>;

    fn store_media_type(&self) -> &'static str;
}

pub enum ObjectStoreImpl {
    InMem(MonitoredObjectStore<InMemObjectStore>),
    Disk(MonitoredObjectStore<DiskObjectStore>),
    Opendal(MonitoredObjectStore<OpendalObjectStore>),
    S3(MonitoredObjectStore<S3ObjectStore>),
    S3Compatible(MonitoredObjectStore<S3ObjectStore>),
    Hybrid {
        local: Box<ObjectStoreImpl>,
        remote: Box<ObjectStoreImpl>,
    },
}

impl ObjectStoreImpl {
    pub fn hybrid(local: ObjectStoreImpl, remote: ObjectStoreImpl) -> Self {
        ObjectStoreImpl::Hybrid {
            local: Box::new(local),
            remote: Box::new(remote),
        }
    }
}

macro_rules! dispatch_async {
    ($object_store:expr, $method_name:ident $(, $args:expr)*) => {
        $object_store.$method_name($($args, )*).await
    }
}

macro_rules! dispatch_sync {
    ($object_store:expr, $method_name:ident $(, $args:expr)*) => {
        $object_store.$method_name($($args, )*)
    }
}

/// This macro routes the object store operation to the real implementation by the `ObjectStoreImpl`
/// enum type and the `path`.
///
/// For `path`, if the `path` starts with `LOCAL_OBJECT_STORE_PATH_PREFIX`, it indicates that the
/// operation should be performed on the local object store, and otherwise the operation should be
/// performed on remote object store.
macro_rules! object_store_impl_method_body {
    ($object_store:expr, $method_name:ident, $dispatch_macro:ident, $path:expr $(, $args:expr)*) => {
        {
            let path = parse_object_store_path($path);
            match $object_store {
                ObjectStoreImpl::InMem(in_mem) => {
                    assert!(path.is_remote(), "get local path in pure in-mem object store: {:?}", $path);
                    $dispatch_macro!(in_mem, $method_name, path.as_str() $(, $args)*)
                },
                ObjectStoreImpl::Disk(disk) => {
                    assert!(path.is_remote(), "get local path in pure disk object store: {:?}", $path);
                    $dispatch_macro!(disk, $method_name, path.as_str() $(, $args)*)
                },
                ObjectStoreImpl::Opendal(opendal) => {
                    assert!(path.is_remote(), "get local path in pure opendal object store engine: {:?}", $path);
                    $dispatch_macro!(opendal, $method_name, path.as_str() $(, $args)*)
                },
                ObjectStoreImpl::S3(s3) => {
                    assert!(path.is_remote(), "get local path in pure s3 object store: {:?}", $path);
                    $dispatch_macro!(s3, $method_name, path.as_str() $(, $args)*)
                },
                ObjectStoreImpl::S3Compatible(s3) => {
                    assert!(path.is_remote(), "get local path in pure s3 compatible object store: {:?}", $path);
                    $dispatch_macro!(s3, $method_name, path.as_str() $(, $args)*)
                },
                ObjectStoreImpl::Hybrid {
                    local: local,
                    remote: remote,
                } => {
                    match path {
                        ObjectStorePath::Local(_) => match local.as_ref() {
                            ObjectStoreImpl::InMem(in_mem) => $dispatch_macro!(in_mem, $method_name, path.as_str() $(, $args)*),
                            ObjectStoreImpl::Disk(disk) => $dispatch_macro!(disk, $method_name, path.as_str() $(, $args)*),
                            ObjectStoreImpl::Opendal(_) => unreachable!("Opendal object store cannot be used as local object store"),
                            ObjectStoreImpl::S3(_) => unreachable!("S3 cannot be used as local object store"),
                            ObjectStoreImpl::S3Compatible(_) => unreachable!("S3 compatible cannot be used as local object store"),
                            ObjectStoreImpl::Hybrid {..} => unreachable!("local object store of hybrid object store cannot be hybrid")
                        },
                        ObjectStorePath::Remote(_) => match remote.as_ref() {
                            ObjectStoreImpl::InMem(in_mem) => $dispatch_macro!(in_mem, $method_name, path.as_str() $(, $args)*),
                            ObjectStoreImpl::Disk(disk) => $dispatch_macro!(disk, $method_name, path.as_str() $(, $args)*),
                            ObjectStoreImpl::Opendal(opendal) => $dispatch_macro!(opendal, $method_name, path.as_str() $(, $args)*),
                            ObjectStoreImpl::S3(s3) => $dispatch_macro!(s3, $method_name, path.as_str() $(, $args)*),
                            ObjectStoreImpl::S3Compatible(s3_compatible) => $dispatch_macro!(s3_compatible, $method_name, path.as_str() $(, $args)*),
                            ObjectStoreImpl::Hybrid {..} => unreachable!("remote object store of hybrid object store cannot be hybrid")
                        },
                    }
                }
            }
        }
    };
}

/// This macro routes the object store operation to the real implementation by the `ObjectStoreImpl`
/// enum type and the `paths`. It is a modification of the macro above to work with a slice of
/// strings instead of just a single one.
///
/// If an entry in `paths` starts with `LOCAL_OBJECT_STORE_PATH_PREFIX`, it indicates that the
/// operation should be performed on the local object store, and otherwise the operation should be
/// performed on remote object store.
macro_rules! object_store_impl_method_body_slice {
    ($object_store:expr, $method_name:ident, $dispatch_macro:ident, $paths:expr $(, $args:expr)*) => {
        {
            let (paths_loc, paths_rem) = partition_object_store_paths($paths);
            match $object_store {
                ObjectStoreImpl::InMem(in_mem) => {
                    assert!(paths_loc.is_empty(), "get local path in pure in-mem object store: {:?}", $paths);
                    $dispatch_macro!(in_mem, $method_name, &paths_rem $(, $args)*)
                },
                ObjectStoreImpl::Disk(disk) => {
                    assert!(paths_loc.is_empty(), "get local path in pure disk object store: {:?}", $paths);
                    $dispatch_macro!(disk, $method_name, &paths_rem $(, $args)*)
                },
                ObjectStoreImpl::Opendal(opendal) => {
                    assert!(paths_loc.is_empty(), "get local path in pure opendal object store: {:?}", $paths);
                    $dispatch_macro!(opendal, $method_name, &paths_rem $(, $args)*)
                },
                ObjectStoreImpl::S3(s3) => {
                    assert!(paths_loc.is_empty(), "get local path in pure s3 object store: {:?}", $paths);
                    $dispatch_macro!(s3, $method_name, &paths_rem $(, $args)*)
                },
                ObjectStoreImpl::S3Compatible(s3) => {
                    assert!(paths_loc.is_empty(), "get local path in pure s3 compatible object store: {:?}", $paths);
                    $dispatch_macro!(s3, $method_name, &paths_rem $(, $args)*)
                },
                ObjectStoreImpl::Hybrid {
                    local: local,
                    remote: remote,
                } => {
                    // Process local paths.
                    match local.as_ref() {
                        ObjectStoreImpl::InMem(in_mem) =>  $dispatch_macro!(in_mem, $method_name, &paths_loc $(, $args)*),
                        ObjectStoreImpl::Disk(disk) =>  $dispatch_macro!(disk, $method_name, &paths_loc $(, $args)*),
                        ObjectStoreImpl::Opendal(_) => unreachable!("Opendal object store cannot be used as local object store"),
                        ObjectStoreImpl::S3(_) => unreachable!("S3 cannot be used as local object store"),
                        ObjectStoreImpl::S3Compatible(_) => unreachable!("S3 cannot be used as local object store"),
                        ObjectStoreImpl::Hybrid {..} => unreachable!("local object store of hybrid object store cannot be hybrid")
                    }?;

                    // Process remote paths.
                    match remote.as_ref() {
                        ObjectStoreImpl::InMem(in_mem) =>  $dispatch_macro!(in_mem, $method_name, &paths_rem $(, $args)*),
                        ObjectStoreImpl::Disk(disk) =>  $dispatch_macro!(disk, $method_name, &paths_rem $(, $args)*),
                        ObjectStoreImpl::Opendal(opendal) =>  $dispatch_macro!(opendal, $method_name, &paths_rem $(, $args)*),
                        ObjectStoreImpl::S3(s3) =>  $dispatch_macro!(s3, $method_name, &paths_rem $(, $args)*),
                        ObjectStoreImpl::S3Compatible(s3) =>  $dispatch_macro!(s3, $method_name, &paths_rem $(, $args)*),
                        ObjectStoreImpl::Hybrid {..} => unreachable!("remote object store of hybrid object store cannot be hybrid")
                    }
                }
            }
        }
    };
}

impl ObjectStoreImpl {
    pub async fn upload(&self, path: &str, obj: Bytes) -> ObjectResult<()> {
        object_store_impl_method_body!(self, upload, dispatch_async, path, obj)
    }

    pub fn streaming_upload(&self, path: &str) -> ObjectResult<MonitoredStreamingUploader> {
        object_store_impl_method_body!(self, streaming_upload, dispatch_sync, path)
    }

    pub async fn read(&self, path: &str, block_loc: Option<BlockLocation>) -> ObjectResult<Bytes> {
        object_store_impl_method_body!(self, read, dispatch_async, path, block_loc)
    }

    pub async fn readv(
        &self,
        path: &str,
        block_locs: &[BlockLocation],
    ) -> ObjectResult<Vec<Bytes>> {
        object_store_impl_method_body!(self, readv, dispatch_async, path, block_locs)
    }

    pub async fn metadata(&self, path: &str) -> ObjectResult<ObjectMetadata> {
        object_store_impl_method_body!(self, metadata, dispatch_async, path)
    }

    /// Returns a stream reading the object specified in `path`. If given, the stream starts at the
    /// byte with index `start_pos` (0-based). As far as possible, the stream only loads the amount
    /// of data into memory that is read from the stream.
    pub async fn streaming_read(
        &self,
        path: &str,
        start_loc: Option<usize>,
    ) -> ObjectResult<MonitoredStreamingReader> {
        object_store_impl_method_body!(self, streaming_read, dispatch_async, path, start_loc)
    }

    pub async fn delete(&self, path: &str) -> ObjectResult<()> {
        object_store_impl_method_body!(self, delete, dispatch_async, path)
    }

    /// Deletes the objects with the given paths permanently from the storage. If an object
    /// specified in the request is not found, it will be considered as successfully deleted.
    ///
    /// If a hybrid storage is used, the method will first attempt to delete objects in local
    /// storage. Only if that is successful, it will remove objects from remote storage.
    pub async fn delete_objects(&self, paths: &[String]) -> ObjectResult<()> {
        object_store_impl_method_body_slice!(self, delete_objects, dispatch_async, paths)
    }

    pub async fn list(&self, prefix: &str) -> ObjectResult<Vec<ObjectMetadata>> {
        object_store_impl_method_body!(self, list, dispatch_async, prefix)
    }

    pub fn get_object_prefix(&self, obj_id: u64, is_remote: bool) -> String {
        // FIXME: ObjectStoreImpl lacks flexibility for adding new interface to ObjectStore
        // trait. Macro object_store_impl_method_body routes to local or remote only depending on
        // the path
        match self {
            ObjectStoreImpl::InMem(store) => store.inner.get_object_prefix(obj_id),
            ObjectStoreImpl::Disk(store) => store.inner.get_object_prefix(obj_id),
            ObjectStoreImpl::Opendal(store) => store.inner.get_object_prefix(obj_id),
            ObjectStoreImpl::S3(store) => store.inner.get_object_prefix(obj_id),
            ObjectStoreImpl::S3Compatible(store) => store.inner.get_object_prefix(obj_id),
            ObjectStoreImpl::Hybrid { local, remote } => {
                if is_remote {
                    remote.get_object_prefix(obj_id, true)
                } else {
                    local.get_object_prefix(obj_id, false)
                }
            }
        }
    }
}

fn try_update_failure_metric<T>(
    metrics: &Arc<ObjectStoreMetrics>,
    result: &ObjectResult<T>,
    operation_type: &'static str,
) {
    if result.is_err() {
        metrics
            .failure_count
            .with_label_values(&[operation_type])
            .inc();
    }
}

/// `MonitoredStreamingUploader` will report the following metrics.
/// - `write_bytes`: The number of bytes uploaded from the uploader's creation to finish.
/// - `operation_size`:
///   - `streaming_upload_write_bytes`: The number of bytes written for each call to `write_bytes`.
///   - `streaming_upload`: Same as `write_bytes`.
/// - `operation_latency`:
///   - `streaming_upload_start`: The time spent creating the uploader.
///   - `streaming_upload_write_bytes`: The time spent on each call to `write_bytes`.
///   - `streaming_upload_finish`: The time spent calling `finish`.
/// - `failure_count`: `streaming_upload_start`, `streaming_upload_write_bytes`,
///   `streaming_upload_finish`
pub struct MonitoredStreamingUploader {
    inner: BoxedStreamingUploader,
    object_store_metrics: Arc<ObjectStoreMetrics>,
    /// Length of data uploaded with this uploader.
    operation_size: usize,
    media_type: &'static str,
}

impl MonitoredStreamingUploader {
    pub fn new(
        media_type: &'static str,
        handle: BoxedStreamingUploader,
        object_store_metrics: Arc<ObjectStoreMetrics>,
    ) -> Self {
        Self {
            inner: handle,
            object_store_metrics,
            operation_size: 0,
            media_type,
        }
    }
}

impl MonitoredStreamingUploader {
    pub async fn write_bytes(&mut self, data: Bytes) -> ObjectResult<()> {
        let operation_type = "streaming_upload_write_bytes";
        let data_len = data.len();
        self.object_store_metrics
            .write_bytes
            .inc_by(data.len() as u64);
        self.object_store_metrics
            .operation_size
            .with_label_values(&[operation_type])
            .observe(data_len as f64);
        let _timer = self
            .object_store_metrics
            .operation_latency
            .with_label_values(&[self.media_type, operation_type])
            .start_timer();
        self.operation_size += data_len;

        let ret = self.inner.write_bytes(data).await;

        try_update_failure_metric(&self.object_store_metrics, &ret, operation_type);
        ret
    }

    pub async fn finish(self) -> ObjectResult<()> {
        let operation_type = "streaming_upload_finish";
        self.object_store_metrics
            .operation_size
            .with_label_values(&["streaming_upload"])
            .observe(self.operation_size as f64);
        let _timer = self
            .object_store_metrics
            .operation_latency
            .with_label_values(&[self.media_type, operation_type])
            .start_timer();

        let ret = self.inner.finish().await;

        try_update_failure_metric(&self.object_store_metrics, &ret, operation_type);
        ret
    }

    pub fn get_memory_usage(&self) -> u64 {
        self.inner.get_memory_usage()
    }
}

type BoxedStreamingReader = Box<dyn AsyncRead + Unpin + Send + Sync>;
pub struct MonitoredStreamingReader {
    inner: BoxedStreamingReader,
    object_store_metrics: Arc<ObjectStoreMetrics>,
    operation_size: usize,
    media_type: &'static str,
    timer: Option<HistogramTimer>,
}

impl MonitoredStreamingReader {
    pub fn new(
        media_type: &'static str,
        handle: BoxedStreamingReader,
        object_store_metrics: Arc<ObjectStoreMetrics>,
    ) -> Self {
        let operation_type = "streaming_read";
        let timer = object_store_metrics
            .operation_latency
            .with_label_values(&[media_type, operation_type])
            .start_timer();
        Self {
            inner: handle,
            object_store_metrics,
            operation_size: 0,
            media_type,
            timer: Some(timer),
        }
    }

    pub async fn read_bytes(&mut self, buf: &mut [u8]) -> ObjectResult<usize> {
        let operation_type = "streaming_read_read_bytes";
        let data_len = buf.len();
        self.object_store_metrics.read_bytes.inc_by(data_len as u64);
        self.object_store_metrics
            .operation_size
            .with_label_values(&[operation_type])
            .observe(data_len as f64);
        let _timer = self
            .object_store_metrics
            .operation_latency
            .with_label_values(&[self.media_type, operation_type])
            .start_timer();
        self.operation_size += data_len;
        let ret =
            self.inner.read_exact(buf).await.map_err(|err| {
                ObjectError::internal(format!("read_bytes failed, error: {:?}", err))
            });
        try_update_failure_metric(&self.object_store_metrics, &ret, operation_type);
        ret
    }
}

impl Drop for MonitoredStreamingReader {
    fn drop(&mut self) {
        let operation_type = "streaming_read";
        self.object_store_metrics
            .operation_size
            .with_label_values(&[operation_type])
            .observe(self.operation_size as f64);
        self.timer.take().unwrap().observe_duration();
    }
}

pub struct MonitoredObjectStore<OS: ObjectStore> {
    inner: OS,
    object_store_metrics: Arc<ObjectStoreMetrics>,
}

/// Manually dispatch trait methods.
///
/// The metrics are updated in the following order:
/// - Write operations
///   - `write_bytes`
///   - `operation_size`
///   - start `operation_latency` timer
///   - `failure_count`
/// - Read operations
///   - start `operation_latency` timer
///   - `failure-count`
///   - `read_bytes`
///   - `operation_size`
/// - Other
///   - start `operation_latency` timer
///   - `failure-count`
impl<OS: ObjectStore> MonitoredObjectStore<OS> {
    pub fn new(store: OS, object_store_metrics: Arc<ObjectStoreMetrics>) -> Self {
        Self {
            inner: store,
            object_store_metrics,
        }
    }

    fn media_type(&self) -> &'static str {
        self.inner.store_media_type()
    }

    pub async fn upload(&self, path: &str, obj: Bytes) -> ObjectResult<()> {
        let operation_type = "upload";
        self.object_store_metrics
            .write_bytes
            .inc_by(obj.len() as u64);
        self.object_store_metrics
            .operation_size
            .with_label_values(&[operation_type])
            .observe(obj.len() as f64);
        let _timer = self
            .object_store_metrics
            .operation_latency
            .with_label_values(&[self.media_type(), operation_type])
            .start_timer();

        let ret = self
            .inner
            .upload(path, obj)
            .verbose_instrument_await("object_store_upload")
            .await;

        try_update_failure_metric(&self.object_store_metrics, &ret, operation_type);
        ret
    }

    pub fn streaming_upload(&self, path: &str) -> ObjectResult<MonitoredStreamingUploader> {
        let operation_type = "streaming_upload_start";
        let media_type = self.media_type();
        let _timer = self
            .object_store_metrics
            .operation_latency
            .with_label_values(&[media_type, operation_type])
            .start_timer();

        let handle_res = self.inner.streaming_upload(path);

        try_update_failure_metric(&self.object_store_metrics, &handle_res, operation_type);
        Ok(MonitoredStreamingUploader::new(
            media_type,
            handle_res?,
            self.object_store_metrics.clone(),
        ))
    }

    pub async fn read(&self, path: &str, block_loc: Option<BlockLocation>) -> ObjectResult<Bytes> {
        let operation_type = "read";
        let _timer = self
            .object_store_metrics
            .operation_latency
            .with_label_values(&[self.media_type(), operation_type])
            .start_timer();

        let res = self
            .inner
            .read(path, block_loc)
            .verbose_instrument_await("object_store_read")
            .await
            .map_err(|err| {
                ObjectError::internal(format!(
                    "read {:?} in block {:?} failed, error: {:?}",
                    path, block_loc, err
                ))
            });

        try_update_failure_metric(&self.object_store_metrics, &res, operation_type);

        let data = res?;
        self.object_store_metrics
            .read_bytes
            .inc_by(data.len() as u64);
        self.object_store_metrics
            .operation_size
            .with_label_values(&[operation_type])
            .observe(data.len() as f64);
        Ok(data)
    }

    pub async fn readv(
        &self,
        path: &str,
        block_locs: &[BlockLocation],
    ) -> ObjectResult<Vec<Bytes>> {
        let operation_type = "readv";
        let _timer = self
            .object_store_metrics
            .operation_latency
            .with_label_values(&[self.media_type(), operation_type])
            .start_timer();

        let res = self
            .inner
            .readv(path, block_locs)
            .verbose_instrument_await("object_store_readv")
            .await;

        try_update_failure_metric(&self.object_store_metrics, &res, operation_type);

        let data = res?;
        let data_len = data.iter().map(|block| block.len()).sum::<usize>() as u64;
        self.object_store_metrics.read_bytes.inc_by(data_len);
        self.object_store_metrics
            .operation_size
            .with_label_values(&[operation_type])
            .observe(data_len as f64);
        Ok(data)
    }

    /// Returns a stream reading the object specified in `path`. If given, the stream starts at the
    /// byte with index `start_pos` (0-based). As far as possible, the stream only loads the amount
    /// of data into memory that is read from the stream.
    async fn streaming_read(
        &self,
        path: &str,
        start_pos: Option<usize>,
    ) -> ObjectResult<MonitoredStreamingReader> {
        let operation_type = "streaming_read_start";
        let media_type = self.media_type();
        let _timer = self
            .object_store_metrics
            .operation_latency
            .with_label_values(&[media_type, operation_type])
            .start_timer();
        let ret = self.inner.streaming_read(path, start_pos).await;
        try_update_failure_metric(&self.object_store_metrics, &ret, operation_type);
        Ok(MonitoredStreamingReader::new(
            media_type,
            ret?,
            self.object_store_metrics.clone(),
        ))
    }

    pub async fn metadata(&self, path: &str) -> ObjectResult<ObjectMetadata> {
        let operation_type = "metadata";
        let _timer = self
            .object_store_metrics
            .operation_latency
            .with_label_values(&[self.media_type(), operation_type])
            .start_timer();

        let ret = self
            .inner
            .metadata(path)
            .verbose_instrument_await("object_store_metadata")
            .await;

        try_update_failure_metric(&self.object_store_metrics, &ret, operation_type);
        ret
    }

    pub async fn delete(&self, path: &str) -> ObjectResult<()> {
        let operation_type = "delete";
        let _timer = self
            .object_store_metrics
            .operation_latency
            .with_label_values(&[self.media_type(), operation_type])
            .start_timer();

        let ret = self
            .inner
            .delete(path)
            .verbose_instrument_await("object_store_delete")
            .await;

        try_update_failure_metric(&self.object_store_metrics, &ret, operation_type);
        ret
    }

    async fn delete_objects(&self, paths: &[String]) -> ObjectResult<()> {
        let operation_type = "delete_objects";
        let _timer = self
            .object_store_metrics
            .operation_latency
            .with_label_values(&[self.media_type(), operation_type])
            .start_timer();

        let ret = self
            .inner
            .delete_objects(paths)
            .verbose_instrument_await("object_store_delete_objects")
            .await;

        try_update_failure_metric(&self.object_store_metrics, &ret, operation_type);
        ret
    }

    pub async fn list(&self, prefix: &str) -> ObjectResult<Vec<ObjectMetadata>> {
        let operation_type = "list";
        let _timer = self
            .object_store_metrics
            .operation_latency
            .with_label_values(&[self.media_type(), operation_type])
            .start_timer();

        let ret = self
            .inner
            .list(prefix)
            .verbose_instrument_await("object_store_list")
            .await;

        try_update_failure_metric(&self.object_store_metrics, &ret, operation_type);
        ret
    }
}

pub async fn parse_remote_object_store(
    url: &str,
    metrics: Arc<ObjectStoreMetrics>,
    ident: &str,
) -> ObjectStoreImpl {
    match url {
        s3 if s3.starts_with("s3://") => ObjectStoreImpl::S3(
            S3ObjectStore::new(
                s3.strip_prefix("s3://").unwrap().to_string(),
                metrics.clone(),
            )
            .await
            .monitored(metrics),
        ),
        #[cfg(feature = "hdfs-backend")]
        hdfs if hdfs.starts_with("hdfs://") => {
            let hdfs = hdfs.strip_prefix("hdfs://").unwrap();
            let (namenode, root) = hdfs.split_once('@').unwrap();
            ObjectStoreImpl::Opendal(
                OpendalObjectStore::new_hdfs_engine(namenode.to_string(), root.to_string())
                    .unwrap()
                    .monitored(metrics),
            )
        }
        gcs if gcs.starts_with("gcs://") => {
            let gcs = gcs.strip_prefix("gcs://").unwrap();
            let (bucket, root) = gcs.split_once('@').unwrap();
            ObjectStoreImpl::Opendal(
                OpendalObjectStore::new_gcs_engine(bucket.to_string(), root.to_string())
                    .unwrap()
                    .monitored(metrics),
            )
        }

        oss if oss.starts_with("oss://") => {
            let oss = oss.strip_prefix("oss://").unwrap();
            let (bucket, root) = oss.split_once('@').unwrap();
            ObjectStoreImpl::Opendal(
                OpendalObjectStore::new_oss_engine(bucket.to_string(), root.to_string())
                    .unwrap()
                    .monitored(metrics),
            )
        }
        webhdfs if webhdfs.starts_with("webhdfs://") => {
            let webhdfs = webhdfs.strip_prefix("webhdfs://").unwrap();
            let (endpoint, root) = webhdfs.split_once('@').unwrap();
            ObjectStoreImpl::Opendal(
                OpendalObjectStore::new_webhdfs_engine(endpoint.to_string(), root.to_string())
                    .unwrap()
                    .monitored(metrics),
            )
        }
<<<<<<< HEAD
        azblob if azblob.starts_with("azblob://") => {
            let azblob = azblob.strip_prefix("azblob://").unwrap();
            let (container_name, root) = azblob.split_once('@').unwrap();
            ObjectStoreImpl::Opendal(
                OpendalObjectStore::new_azblob_engine(container_name.to_string(), root.to_string())
=======
        fs if fs.starts_with("fs://") => {
            let fs = fs.strip_prefix("fs://").unwrap();
            let (_, root) = fs.split_once('@').unwrap();
            ObjectStoreImpl::Opendal(
                OpendalObjectStore::new_fs_engine(root.to_string())
>>>>>>> 64a5f88f
                    .unwrap()
                    .monitored(metrics),
            )
        }
        s3_compatible if s3_compatible.starts_with("s3-compatible://") => {
            ObjectStoreImpl::S3Compatible(
                S3ObjectStore::new_s3_compatible(
                    s3_compatible
                        .strip_prefix("s3-compatible://")
                        .unwrap()
                        .to_string(),
                    metrics.clone(),
                )
                .await
                .monitored(metrics),
            )
        }
        minio if minio.starts_with("minio://") => ObjectStoreImpl::S3(
            S3ObjectStore::with_minio(minio, metrics.clone())
                .await
                .monitored(metrics),
        ),
        disk if disk.starts_with("disk://") => ObjectStoreImpl::Disk(
            DiskObjectStore::new(disk.strip_prefix("disk://").unwrap()).monitored(metrics),
        ),
        "memory" => {
            tracing::warn!("You're using in-memory remote object store for {}. This should never be used in benchmarks and production environment.", ident);
            ObjectStoreImpl::InMem(InMemObjectStore::new().monitored(metrics))
        }
        "memory-shared" => {
            tracing::warn!("You're using shared in-memory remote object store for {}. This should never be used in benchmarks and production environment.", ident);
            ObjectStoreImpl::InMem(InMemObjectStore::shared().monitored(metrics))
        }
        other => {
            unimplemented!(
                "{} remote object store only supports s3, minio, disk, memory, and memory-shared for now.",
                other
            )
        }
    }
}

pub fn parse_local_object_store(url: &str, metrics: Arc<ObjectStoreMetrics>) -> ObjectStoreImpl {
    match url {
        disk if disk.starts_with("disk://") => ObjectStoreImpl::Disk(
            DiskObjectStore::new(disk.strip_prefix("disk://").unwrap()).monitored(metrics),
        ),
        temp_disk if temp_disk.starts_with("tempdisk") => {
            let path = tempfile::TempDir::new()
                .expect("should be able to create temp dir")
                .into_path()
                .to_str()
                .expect("should be able to convert to str")
                .to_owned();
            ObjectStoreImpl::Disk(DiskObjectStore::new(path.as_str()).monitored(metrics))
        }
        "memory" => {
            tracing::warn!("You're using Hummock in-memory local object store. This should never be used in benchmarks and production environment.");
            ObjectStoreImpl::InMem(InMemObjectStore::new().monitored(metrics))
        }
        #[cfg(feature = "hdfs-backend")]
        hdfs if hdfs.starts_with("hdfs://") => {
            let hdfs = hdfs.strip_prefix("hdfs://").unwrap();
            let (namenode, root) = hdfs.split_once('@').unwrap();
            ObjectStoreImpl::Opendal(
                OpendalObjectStore::new_hdfs_engine(namenode.to_string(), root.to_string())
                    .unwrap()
                    .monitored(metrics),
            )
        }
        gcs if gcs.starts_with("gcs://") => {
            let gcs = gcs.strip_prefix("gcs://").unwrap();
            let (bucket, root) = gcs.split_once('@').unwrap();
            ObjectStoreImpl::Opendal(
                OpendalObjectStore::new_gcs_engine(bucket.to_string(), root.to_string())
                    .unwrap()
                    .monitored(metrics),
            )
        }
        other => {
            unimplemented!(
                "{} Hummock only supports s3, minio, disk, and memory for now.",
                other
            )
        }
    }
}<|MERGE_RESOLUTION|>--- conflicted
+++ resolved
@@ -857,19 +857,20 @@
                     .monitored(metrics),
             )
         }
-<<<<<<< HEAD
         azblob if azblob.starts_with("azblob://") => {
             let azblob = azblob.strip_prefix("azblob://").unwrap();
             let (container_name, root) = azblob.split_once('@').unwrap();
             ObjectStoreImpl::Opendal(
                 OpendalObjectStore::new_azblob_engine(container_name.to_string(), root.to_string())
-=======
+                    .unwrap()
+                    .monitored(metrics),
+            )
+        }
         fs if fs.starts_with("fs://") => {
             let fs = fs.strip_prefix("fs://").unwrap();
             let (_, root) = fs.split_once('@').unwrap();
             ObjectStoreImpl::Opendal(
                 OpendalObjectStore::new_fs_engine(root.to_string())
->>>>>>> 64a5f88f
                     .unwrap()
                     .monitored(metrics),
             )
