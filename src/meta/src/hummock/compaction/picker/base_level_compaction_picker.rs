--- conflicted
+++ resolved
@@ -169,14 +169,7 @@
             target_level_size += sst.file_size;
         }
 
-<<<<<<< HEAD
-        // do not compact large task
-        if target_level_size > l0_total_file_size
-        // && l0_total_file_size < self.config.max_compaction_bytes
-        {
-=======
         if target_level_size > l0_total_file_size {
->>>>>>> bba43baf
             stats.skip_by_write_amp_limit += 1;
             return None;
         }
