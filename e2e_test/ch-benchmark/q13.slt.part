--- conflicted
+++ resolved
@@ -10,16 +10,8 @@
 group by c_count
 order by custdist desc, c_count desc;
 ----
-<<<<<<< HEAD
-       2         4
-       0         3
-       7         1
-       3         1
-       1         1
-=======
        2        4
        0        4
        7        1
        3        1
-       1        1
->>>>>>> 9435cfe8
+       1        1