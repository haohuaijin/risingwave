// Copyright 2023 RisingWave Labs
//
// Licensed under the Apache License, Version 2.0 (the "License");
// you may not use this file except in compliance with the License.
// You may obtain a copy of the License at
//
//     http://www.apache.org/licenses/LICENSE-2.0
//
// Unless required by applicable law or agreed to in writing, software
// distributed under the License is distributed on an "AS IS" BASIS,
// WITHOUT WARRANTIES OR CONDITIONS OF ANY KIND, either express or implied.
// See the License for the specific language governing permissions and
// limitations under the License.

use std::collections::HashMap;
use std::sync::{Arc, RwLock};

use itertools::Itertools;
use risingwave_common::error::Result;
use risingwave_common::session_config::SearchPath;
use risingwave_common::types::DataType;
use risingwave_common::util::iter_util::ZipEqDebug;
use risingwave_sqlparser::ast::Statement;

mod bind_context;
<<<<<<< HEAD
mod common;
=======
mod bind_param;
>>>>>>> 30a8946c
mod create;
mod delete;
mod expr;
mod insert;
mod query;
mod relation;
mod select;
mod set_expr;
mod statement;
mod struct_field;
mod update;
mod values;

pub use bind_context::{BindContext, LateralBindContext};
pub(crate) use common::derive_order_type_from_order_by_expr;
pub use delete::BoundDelete;
pub use expr::{bind_data_type, bind_struct_field};
pub use insert::BoundInsert;
use pgwire::pg_server::{Session, SessionId};
pub use query::BoundQuery;
pub use relation::{
    BoundBaseTable, BoundJoin, BoundShare, BoundSource, BoundSystemTable, BoundWatermark,
    BoundWindowTableFunction, Relation, WindowTableFunctionKind,
};
use risingwave_common::error::ErrorCode;
pub use select::{BoundDistinct, BoundSelect};
pub use set_expr::*;
pub use statement::BoundStatement;
pub use update::BoundUpdate;
pub use values::BoundValues;

use crate::catalog::catalog_service::CatalogReadGuard;
use crate::catalog::ViewId;
use crate::session::{AuthContext, SessionImpl};

pub type ShareId = usize;

/// `Binder` binds the identifiers in AST to columns in relations
pub struct Binder {
    // TODO: maybe we can only lock the database, but not the whole catalog.
    catalog: CatalogReadGuard,
    db_name: String,
    session_id: SessionId,
    context: BindContext,
    auth_context: Arc<AuthContext>,
    bind_timestamp_ms: u64,
    /// A stack holding contexts of outer queries when binding a subquery.
    /// It also holds all of the lateral contexts for each respective
    /// subquery.
    ///
    /// See [`Binder::bind_subquery_expr`] for details.
    upper_subquery_contexts: Vec<(BindContext, Vec<LateralBindContext>)>,

    /// A stack holding contexts of left-lateral `TableFactor`s.
    ///
    /// We need a separate stack as `CorrelatedInputRef` depth is
    /// determined by the upper subquery context depth, not the lateral context stack depth.
    lateral_contexts: Vec<LateralBindContext>,

    next_subquery_id: usize,
    next_values_id: usize,
    /// The `ShareId` is used to identify the share relation which could be a CTE, a source, a view
    /// and so on.
    next_share_id: ShareId,

    search_path: SearchPath,
    /// Whether the Binder is binding an MV.
    in_create_mv: bool,

    /// `ShareId`s identifying shared views.
    shared_views: HashMap<ViewId, ShareId>,

    param_types: ParameterTypes,
}

/// `ParameterTypes` is used to record the types of the parameters during binding. It works
/// following the rules:
/// 1. At the beginning, it contains the user specified parameters type.
/// 2. When the binder encounters a parameter, it will record it as unknown(call `record_new_param`)
/// if it didn't exist in `ParameterTypes`.
/// 3. When the binder encounters a cast on parameter, if it's a unknown type, the cast function
/// will record the target type as infer type for that parameter(call `record_infer_type`). If the
/// parameter has been inferred, the cast function will act as a normal cast.
/// 4. After bind finished:
///     (a) parameter not in `ParameterTypes` means that the user didn't specify it and it didn't
/// occur in the query. `export` will return error if there is a kind of
/// parameter. This rule is compatible with PostgreSQL    
///     (b) parameter is None means that it's a unknown type. The user didn't specify it
/// and we can't infer it in the query. We will treat it as VARCHAR type finally. This rule is
/// compatible with PostgreSQL.
///     (c) parameter is Some means that it's a known type.
#[derive(Clone, Debug)]
pub struct ParameterTypes(Arc<RwLock<HashMap<u64, Option<DataType>>>>);

impl ParameterTypes {
    pub fn new(specified_param_types: Vec<DataType>) -> Self {
        let map = specified_param_types
            .into_iter()
            .enumerate()
            .map(|(index, data_type)| ((index + 1) as u64, Some(data_type)))
            .collect::<HashMap<u64, Option<DataType>>>();
        Self(Arc::new(RwLock::new(map)))
    }

    pub fn has_infer(&self, index: u64) -> bool {
        self.0.read().unwrap().get(&index).unwrap().is_some()
    }

    pub fn read_type(&self, index: u64) -> Option<DataType> {
        self.0.read().unwrap().get(&index).unwrap().clone()
    }

    pub fn record_new_param(&mut self, index: u64) {
        self.0.write().unwrap().entry(index).or_insert(None);
    }

    pub fn record_infer_type(&mut self, index: u64, data_type: DataType) {
        assert!(
            !self.has_infer(index),
            "The parameter has been inferred, should not be inferred again."
        );
        self.0
            .write()
            .unwrap()
            .get_mut(&index)
            .unwrap()
            .replace(data_type);
    }

    pub fn export(&self) -> Result<Vec<DataType>> {
        let types = self
            .0
            .read()
            .unwrap()
            .clone()
            .into_iter()
            .sorted_by_key(|(index, _)| *index)
            .collect::<Vec<_>>();

        // Check if all the parameters have been inferred.
        for ((index, _), expect_index) in types.iter().zip_eq_debug(1_u64..=types.len() as u64) {
            if *index != expect_index {
                return Err(ErrorCode::InvalidInputSyntax(format!(
                    "Cannot infer the type of the parameter {}.",
                    expect_index
                ))
                .into());
            }
        }

        Ok(types
            .into_iter()
            .map(|(_, data_type)| data_type.unwrap_or(DataType::Varchar))
            .collect::<Vec<_>>())
    }
}

impl Binder {
    fn new_inner(session: &SessionImpl, in_create_mv: bool, param_types: Vec<DataType>) -> Binder {
        let now_ms = session
            .env()
            .hummock_snapshot_manager()
            .latest_snapshot_current_epoch()
            .as_unix_millis();
        Binder {
            catalog: session.env().catalog_reader().read_guard(),
            db_name: session.database().to_string(),
            session_id: session.id(),
            context: BindContext::new(),
            auth_context: session.auth_context(),
            bind_timestamp_ms: now_ms,
            upper_subquery_contexts: vec![],
            lateral_contexts: vec![],
            next_subquery_id: 0,
            next_values_id: 0,
            next_share_id: 0,
            search_path: session.config().get_search_path(),
            in_create_mv,
            shared_views: HashMap::new(),
            param_types: ParameterTypes::new(param_types),
        }
    }

    pub fn new(session: &SessionImpl) -> Binder {
        Self::new_inner(session, false, vec![])
    }

    pub fn new_with_param_types(session: &SessionImpl, param_types: Vec<DataType>) -> Binder {
        Self::new_inner(session, false, param_types)
    }

    pub fn new_for_stream(session: &SessionImpl) -> Binder {
        Self::new_inner(session, true, vec![])
    }

    /// Bind a [`Statement`].
    pub fn bind(&mut self, stmt: Statement) -> Result<BoundStatement> {
        self.bind_statement(stmt)
    }

    pub fn export_param_types(&self) -> Result<Vec<DataType>> {
        self.param_types.export()
    }

    fn push_context(&mut self) {
        let new_context = std::mem::take(&mut self.context);
        self.context.cte_to_relation = new_context.cte_to_relation.clone();
        let new_lateral_contexts = std::mem::take(&mut self.lateral_contexts);
        self.upper_subquery_contexts
            .push((new_context, new_lateral_contexts));
    }

    fn pop_context(&mut self) -> Result<()> {
        let (old_context, old_lateral_contexts) = self
            .upper_subquery_contexts
            .pop()
            .ok_or_else(|| ErrorCode::InternalError("Popping non-existent context".to_string()))?;
        self.context = old_context;
        self.lateral_contexts = old_lateral_contexts;
        Ok(())
    }

    fn push_lateral_context(&mut self) {
        let new_context = std::mem::take(&mut self.context);
        self.context.cte_to_relation = new_context.cte_to_relation.clone();
        self.lateral_contexts.push(LateralBindContext {
            is_visible: false,
            context: new_context,
        });
    }

    fn pop_and_merge_lateral_context(&mut self) -> Result<()> {
        let mut old_context = self
            .lateral_contexts
            .pop()
            .ok_or_else(|| ErrorCode::InternalError("Popping non-existent context".to_string()))?
            .context;
        old_context.merge_context(self.context.clone())?;
        self.context = old_context;
        Ok(())
    }

    fn try_mark_lateral_as_visible(&mut self) {
        if let Some(mut ctx) = self.lateral_contexts.pop() {
            ctx.is_visible = true;
            self.lateral_contexts.push(ctx);
        }
    }

    fn try_mark_lateral_as_invisible(&mut self) {
        if let Some(mut ctx) = self.lateral_contexts.pop() {
            ctx.is_visible = false;
            self.lateral_contexts.push(ctx);
        }
    }

    fn next_subquery_id(&mut self) -> usize {
        let id = self.next_subquery_id;
        self.next_subquery_id += 1;
        id
    }

    fn next_values_id(&mut self) -> usize {
        let id = self.next_values_id;
        self.next_values_id += 1;
        id
    }

    fn next_share_id(&mut self) -> ShareId {
        let id = self.next_share_id;
        self.next_share_id += 1;
        id
    }
}

#[cfg(test)]
pub mod test_utils {
    use risingwave_common::types::DataType;

    use super::Binder;
    use crate::session::SessionImpl;

    #[cfg(test)]
    pub fn mock_binder() -> Binder {
        Binder::new(&SessionImpl::mock())
    }

    #[cfg(test)]
    pub fn mock_binder_with_param_types(param_types: Vec<DataType>) -> Binder {
        Binder::new_with_param_types(&SessionImpl::mock(), param_types)
    }
}

/// The column name stored in [`BindContext`] for a column without an alias.
pub const UNNAMED_COLUMN: &str = "?column?";
/// The table name stored in [`BindContext`] for a subquery without an alias.
const UNNAMED_SUBQUERY: &str = "?subquery?";
/// The table name stored in [`BindContext`] for a column group.
const COLUMN_GROUP_PREFIX: &str = "?column_group_id?";<|MERGE_RESOLUTION|>--- conflicted
+++ resolved
@@ -23,11 +23,8 @@
 use risingwave_sqlparser::ast::Statement;
 
 mod bind_context;
-<<<<<<< HEAD
+mod bind_param;
 mod common;
-=======
-mod bind_param;
->>>>>>> 30a8946c
 mod create;
 mod delete;
 mod expr;
@@ -114,7 +111,7 @@
 /// 4. After bind finished:
 ///     (a) parameter not in `ParameterTypes` means that the user didn't specify it and it didn't
 /// occur in the query. `export` will return error if there is a kind of
-/// parameter. This rule is compatible with PostgreSQL    
+/// parameter. This rule is compatible with PostgreSQL
 ///     (b) parameter is None means that it's a unknown type. The user didn't specify it
 /// and we can't infer it in the query. We will treat it as VARCHAR type finally. This rule is
 /// compatible with PostgreSQL.
