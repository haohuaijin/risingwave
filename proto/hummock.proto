syntax = "proto3";

package hummock;

import "catalog.proto";
import "common.proto";
import "compactor.proto";

option java_package = "com.risingwave.proto";
option optimize_for = SPEED;

message SstableInfo {
  uint64 object_id = 1;
  uint64 sst_id = 2;
  KeyRange key_range = 3;
  uint64 file_size = 4;
  repeated uint32 table_ids = 5;
  uint64 meta_offset = 6;
  uint64 stale_key_count = 7;
  uint64 total_key_count = 8;
  uint64 min_epoch = 9;
  uint64 max_epoch = 10;
  uint64 uncompressed_file_size = 11;
}

enum LevelType {
  UNSPECIFIED = 0;
  NONOVERLAPPING = 1;
  OVERLAPPING = 2;
}

message OverlappingLevel {
  repeated Level sub_levels = 1;
  uint64 total_file_size = 2;
  uint64 uncompressed_file_size = 3;
}

message Level {
  uint32 level_idx = 1;
  LevelType level_type = 2;
  repeated SstableInfo table_infos = 3;
  uint64 total_file_size = 4;
  uint64 sub_level_id = 5;
  uint64 uncompressed_file_size = 6;
}

message InputLevel {
  uint32 level_idx = 1;
  LevelType level_type = 2;
  repeated SstableInfo table_infos = 3;
}

message IntraLevelDelta {
  uint32 level_idx = 1;
  uint64 l0_sub_level_id = 2;
  repeated uint64 removed_table_ids = 3;
  repeated SstableInfo inserted_table_infos = 4;
}

message GroupConstruct {
  CompactionConfig group_config = 1;
  // If `parent_group_id` is not 0, it means `parent_group_id` splits into `parent_group_id` and this group, so this group is not empty initially.
  uint64 parent_group_id = 2;
  repeated uint32 table_ids = 3;
  uint64 group_id = 4;
  uint64 new_sst_start_id = 5;
}

message GroupMetaChange {
  repeated uint32 table_ids_add = 1;
  repeated uint32 table_ids_remove = 2;
}

message GroupDestroy {}

message GroupDelta {
  oneof delta_type {
    IntraLevelDelta intra_level = 1;
    GroupConstruct group_construct = 2;
    GroupDestroy group_destroy = 3;
    GroupMetaChange group_meta_change = 4;
  }
}

message UncommittedEpoch {
  uint64 epoch = 1;
  repeated SstableInfo tables = 2;
}

message HummockVersion {
  message Levels {
    repeated Level levels = 1;
    OverlappingLevel l0 = 2;
    uint64 group_id = 3;
    uint64 parent_group_id = 4;
    repeated uint32 member_table_ids = 5;
  }
  uint64 id = 1;
  // Levels of each compaction group
  map<uint64, Levels> levels = 2;
  uint64 max_committed_epoch = 3;
  // Snapshots with epoch less than the safe epoch have been GCed.
  // Reads against such an epoch will fail.
  uint64 safe_epoch = 4;
}

message HummockVersionDelta {
  message GroupDeltas {
    repeated GroupDelta group_deltas = 1;
  }
  uint64 id = 1;
  uint64 prev_id = 2;
  // Levels of each compaction group
  map<uint64, GroupDeltas> group_deltas = 3;
  uint64 max_committed_epoch = 4;
  // Snapshots with epoch less than the safe epoch have been GCed.
  // Reads against such an epoch will fail.
  uint64 safe_epoch = 5;
  bool trivial_move = 6;
  repeated uint64 gc_object_ids = 7;
}

message HummockVersionDeltas {
  repeated HummockVersionDelta version_deltas = 1;
}

// We will have two epoch after decouple
message HummockSnapshot {
  // Epoch with checkpoint, we will read durable data with it.
  uint64 committed_epoch = 1;
  // Epoch without checkpoint, we will read real-time data with it. But it may be rolled back.
  uint64 current_epoch = 2;
}

message VersionUpdatePayload {
  oneof payload {
    HummockVersionDeltas version_deltas = 1;
    HummockVersion pinned_version = 2;
  }
}

message UnpinVersionBeforeRequest {
  uint32 context_id = 1;
  uint64 unpin_version_before = 2;
}

message UnpinVersionBeforeResponse {
  common.Status status = 1;
}

message GetCurrentVersionRequest {}

message GetCurrentVersionResponse {
  common.Status status = 1;
  HummockVersion current_version = 2;
}

message UnpinVersionRequest {
  uint32 context_id = 1;
}

message UnpinVersionResponse {
  common.Status status = 1;
}

message PinSnapshotRequest {
  uint32 context_id = 1;
}

message PinSpecificSnapshotRequest {
  uint32 context_id = 1;
  uint64 epoch = 2;
}

message GetAssignedCompactTaskNumRequest {}

message GetAssignedCompactTaskNumResponse {
  uint32 num_tasks = 1;
}

message PinSnapshotResponse {
  common.Status status = 1;
  HummockSnapshot snapshot = 2;
}

message GetEpochRequest {}

message GetEpochResponse {
  common.Status status = 1;
  HummockSnapshot snapshot = 2;
}

message UnpinSnapshotRequest {
  uint32 context_id = 1;
}

message UnpinSnapshotResponse {
  common.Status status = 1;
}

message UnpinSnapshotBeforeRequest {
  uint32 context_id = 1;
  HummockSnapshot min_snapshot = 3;
}

message UnpinSnapshotBeforeResponse {
  common.Status status = 1;
}

// When `right_exclusive=false`, it represents [left, right], of which both boundary are open. When `right_exclusive=true`,
// it represents [left, right), of which right is exclusive.
message KeyRange {
  bytes left = 1;
  bytes right = 2;
  bool right_exclusive = 3;
}

message TableOption {
  uint32 retention_seconds = 1;
}

message CompactTask {
  enum TaskStatus {
    UNSPECIFIED = 0;
    PENDING = 1;
    SUCCESS = 2;
    HEARTBEAT_CANCELED = 3;
    NO_AVAIL_CANCELED = 4;
    ASSIGN_FAIL_CANCELED = 5;
    SEND_FAIL_CANCELED = 6;
    MANUAL_CANCELED = 7;
    INVALID_GROUP_CANCELED = 8;
    EXECUTE_FAILED = 9;
    JOIN_HANDLE_FAILED = 10;
    TRACK_SST_OBJECT_ID_FAILED = 11;
  }
  // SSTs to be compacted, which will be removed from LSM after compaction
  repeated InputLevel input_ssts = 1;
  // In ideal case, the compaction will generate `splits.len()` tables which have key range
  // corresponding to that in [`splits`], respectively
  repeated KeyRange splits = 2;
  // low watermark in 'ts-aware compaction'
  uint64 watermark = 3;
  // compaction output, which will be added to [`target_level`] of LSM after compaction
  repeated SstableInfo sorted_output_ssts = 4;
  // task id assigned by hummock storage service
  uint64 task_id = 5;
  // compaction output will be added to [`target_level`] of LSM after compaction
  uint32 target_level = 6;
  bool gc_delete_keys = 7;
  TaskStatus task_status = 9;
  // compaction group the task belongs to
  uint64 compaction_group_id = 12;
  // existing_table_ids for compaction drop key
  repeated uint32 existing_table_ids = 13;
  uint32 compression_algorithm = 14;
  uint64 target_file_size = 15;
  uint32 compaction_filter_mask = 16;
  map<uint32, TableOption> table_options = 17;
  uint64 current_epoch_time = 18;
  uint64 target_sub_level_id = 19;

  enum TaskType {
    TYPE_UNSPECIFIED = 0;
    DYNAMIC = 1;
    SPACE_RECLAIM = 2;
    MANUAL = 3;
    SHARED_BUFFER = 4;
    TTL = 5;
  }

  // Identifies whether the task is space_reclaim, if the compact_task_type increases, it will be refactored to enum
  TaskType task_type = 20;
  bool split_by_state_table = 21;
}

message LevelHandler {
  message RunningCompactTask {
    uint64 task_id = 1;
    repeated uint64 ssts = 2;
    uint64 total_file_size = 3;
    uint32 target_level = 4;
  }
  uint32 level = 1;
  repeated RunningCompactTask tasks = 3;
}

message CompactStatus {
  uint64 compaction_group_id = 1;
  repeated LevelHandler level_handlers = 2;
}

// Config info of compaction group.
message CompactionGroup {
  uint64 id = 1;
  CompactionConfig compaction_config = 4;
}

// Complete info of compaction group.
// The info is the aggregate of `HummockVersion` and `CompactionGroupConfig`
message CompactionGroupInfo {
  uint64 id = 1;
  uint64 parent_id = 2;
  repeated uint32 member_table_ids = 3;
  CompactionConfig compaction_config = 4;
}

message CompactTaskAssignment {
  CompactTask compact_task = 1;
  uint32 context_id = 2;
}

message GetCompactionTasksRequest {}

message GetCompactionTasksResponse {
  common.Status status = 1;
  CompactTask compact_task = 2;
}

message ReportCompactionTasksRequest {
  uint32 context_id = 1;
  CompactTask compact_task = 2;
  map<uint32, TableStats> table_stats_change = 3;
}

message ReportCompactionTasksResponse {
  common.Status status = 1;
}

message HummockPinnedVersion {
  uint32 context_id = 1;
  uint64 min_pinned_id = 2;
}

message HummockPinnedSnapshot {
  uint32 context_id = 1;
  uint64 minimal_pinned_snapshot = 2;
}

message GetNewSstIdsRequest {
  uint32 number = 1;
}

message GetNewSstIdsResponse {
  common.Status status = 1;
  // inclusive
  uint64 start_id = 2;
  // exclusive
  uint64 end_id = 3;
}

// This is a heartbeat message. Task will be considered dead if
// `CompactTaskProgress` is not received for a timeout
// or `num_ssts_sealed`/`num_ssts_uploaded` do not increase for a timeout.
message CompactTaskProgress {
  uint64 task_id = 1;
  uint32 num_ssts_sealed = 2;
  uint32 num_ssts_uploaded = 3;
}

// The measurement of the workload on a compactor to determine whether it is idle.
message CompactorWorkload {
  uint32 cpu = 1;
}

message CompactorHeartbeatRequest {
  uint32 context_id = 1;
  repeated CompactTaskProgress progress = 2;
  CompactorWorkload workload = 3;
}

message CompactorHeartbeatResponse {
  common.Status status = 1;
}

message SubscribeCompactTasksRequest {
  uint32 context_id = 1;
  uint64 max_concurrent_task_number = 2;
  uint32 cpu_core_num = 3;
}

message ValidationTask {
  repeated SstableInfo sst_infos = 1;
  map<uint64, uint32> sst_id_to_worker_id = 2;
  uint64 epoch = 3;
}

message SubscribeCompactTasksResponse {
  oneof task {
    CompactTask compact_task = 1;
    VacuumTask vacuum_task = 2;
    FullScanTask full_scan_task = 3;
    ValidationTask validation_task = 4;
    CancelCompactTask cancel_compact_task = 5;
  }
}

// Delete SSTs in object store
message VacuumTask {
  repeated uint64 sstable_object_ids = 1;
}

// Scan object store to get candidate orphan SSTs.
message FullScanTask {
  uint64 sst_retention_time_sec = 1;
}

// Cancel compact task
message CancelCompactTask {
  uint32 context_id = 1;
  uint64 task_id = 2;
}

message ReportVacuumTaskRequest {
  VacuumTask vacuum_task = 1;
}

message ReportVacuumTaskResponse {
  common.Status status = 1;
}

message TriggerManualCompactionRequest {
  uint64 compaction_group_id = 1;
  KeyRange key_range = 2;
  uint32 table_id = 3;
  uint32 level = 4;
  repeated uint64 sst_ids = 5;
}

message TriggerManualCompactionResponse {
  common.Status status = 1;
}

message ReportFullScanTaskRequest {
  repeated uint64 object_ids = 1;
}

message ReportFullScanTaskResponse {
  common.Status status = 1;
}

message TriggerFullGCRequest {
  uint64 sst_retention_time_sec = 1;
}

message TriggerFullGCResponse {
  common.Status status = 1;
}

message ListVersionDeltasRequest {
  uint64 start_id = 1;
  uint32 num_limit = 2;
  uint64 committed_epoch_limit = 3;
}

message ListVersionDeltasResponse {
  HummockVersionDeltas version_deltas = 1;
}

message PinnedVersionsSummary {
  repeated HummockPinnedVersion pinned_versions = 1;
  map<uint32, common.WorkerNode> workers = 2;
}

message PinnedSnapshotsSummary {
  repeated HummockPinnedSnapshot pinned_snapshots = 1;
  map<uint32, common.WorkerNode> workers = 2;
}

message RiseCtlGetPinnedVersionsSummaryRequest {}

message RiseCtlGetPinnedVersionsSummaryResponse {
  PinnedVersionsSummary summary = 1;
}

message RiseCtlGetPinnedSnapshotsSummaryRequest {}

message RiseCtlGetPinnedSnapshotsSummaryResponse {
  PinnedSnapshotsSummary summary = 1;
}

message InitMetadataForReplayRequest {
  repeated catalog.Table tables = 1;
  repeated CompactionGroupInfo compaction_groups = 2;
}

message InitMetadataForReplayResponse {}

message ReplayVersionDeltaRequest {
  HummockVersionDelta version_delta = 1;
}

message ReplayVersionDeltaResponse {
  HummockVersion version = 1;
  repeated uint64 modified_compaction_groups = 2;
}

message TriggerCompactionDeterministicRequest {
  uint64 version_id = 1;
  repeated uint64 compaction_groups = 2;
}

message TriggerCompactionDeterministicResponse {}

message DisableCommitEpochRequest {}

message DisableCommitEpochResponse {
  HummockVersion current_version = 1;
}

message RiseCtlListCompactionGroupRequest {}

message RiseCtlListCompactionGroupResponse {
  common.Status status = 1;
  repeated CompactionGroupInfo compaction_groups = 2;
}

message RiseCtlUpdateCompactionConfigRequest {
  message MutableConfig {
    oneof mutable_config {
      uint64 max_bytes_for_level_base = 1;
      uint64 max_bytes_for_level_multiplier = 2;
      uint64 max_compaction_bytes = 3;
      uint64 sub_level_max_compaction_bytes = 4;
      uint64 level0_tier_compact_file_number = 6;
      uint64 target_file_size_base = 7;
      uint32 compaction_filter_mask = 8;
      uint32 max_sub_compaction = 9;
      uint64 level0_stop_write_threshold_sub_level_number = 10;
    }
  }
  repeated uint64 compaction_group_ids = 1;
  repeated MutableConfig configs = 2;
}

message RiseCtlUpdateCompactionConfigResponse {
  common.Status status = 1;
}

message SetCompactorRuntimeConfigRequest {
  uint32 context_id = 1;
  compactor.CompactorRuntimeConfig config = 2;
}

message SetCompactorRuntimeConfigResponse {}

message PinVersionRequest {
  uint32 context_id = 1;
}

message PinVersionResponse {
  HummockVersion pinned_version = 1;
}

message SplitCompactionGroupRequest {
  uint64 group_id = 1;
  repeated uint32 table_ids = 2;
}

message SplitCompactionGroupResponse {
  uint64 new_group_id = 1;
}

service HummockManagerService {
  rpc UnpinVersionBefore(UnpinVersionBeforeRequest) returns (UnpinVersionBeforeResponse);
  rpc GetCurrentVersion(GetCurrentVersionRequest) returns (GetCurrentVersionResponse);
  rpc ListVersionDeltas(ListVersionDeltasRequest) returns (ListVersionDeltasResponse);
  rpc ReplayVersionDelta(ReplayVersionDeltaRequest) returns (ReplayVersionDeltaResponse);
  rpc GetAssignedCompactTaskNum(GetAssignedCompactTaskNumRequest) returns (GetAssignedCompactTaskNumResponse);
  rpc TriggerCompactionDeterministic(TriggerCompactionDeterministicRequest) returns (TriggerCompactionDeterministicResponse);
  rpc DisableCommitEpoch(DisableCommitEpochRequest) returns (DisableCommitEpochResponse);
  rpc ReportCompactionTasks(ReportCompactionTasksRequest) returns (ReportCompactionTasksResponse);
  rpc CompactorHeartbeat(CompactorHeartbeatRequest) returns (CompactorHeartbeatResponse);
  rpc PinSnapshot(PinSnapshotRequest) returns (PinSnapshotResponse);
  rpc PinSpecificSnapshot(PinSpecificSnapshotRequest) returns (PinSnapshotResponse);
  rpc GetEpoch(GetEpochRequest) returns (GetEpochResponse);
  rpc UnpinSnapshot(UnpinSnapshotRequest) returns (UnpinSnapshotResponse);
  rpc UnpinSnapshotBefore(UnpinSnapshotBeforeRequest) returns (UnpinSnapshotBeforeResponse);
  rpc GetNewSstIds(GetNewSstIdsRequest) returns (GetNewSstIdsResponse);
  rpc SubscribeCompactTasks(SubscribeCompactTasksRequest) returns (stream SubscribeCompactTasksResponse);
  rpc ReportVacuumTask(ReportVacuumTaskRequest) returns (ReportVacuumTaskResponse);
  rpc TriggerManualCompaction(TriggerManualCompactionRequest) returns (TriggerManualCompactionResponse);
  rpc ReportFullScanTask(ReportFullScanTaskRequest) returns (ReportFullScanTaskResponse);
  rpc TriggerFullGC(TriggerFullGCRequest) returns (TriggerFullGCResponse);
  rpc RiseCtlGetPinnedVersionsSummary(RiseCtlGetPinnedVersionsSummaryRequest) returns (RiseCtlGetPinnedVersionsSummaryResponse);
  rpc RiseCtlGetPinnedSnapshotsSummary(RiseCtlGetPinnedSnapshotsSummaryRequest) returns (RiseCtlGetPinnedSnapshotsSummaryResponse);
  rpc RiseCtlListCompactionGroup(RiseCtlListCompactionGroupRequest) returns (RiseCtlListCompactionGroupResponse);
  rpc RiseCtlUpdateCompactionConfig(RiseCtlUpdateCompactionConfigRequest) returns (RiseCtlUpdateCompactionConfigResponse);
  rpc InitMetadataForReplay(InitMetadataForReplayRequest) returns (InitMetadataForReplayResponse);
  rpc SetCompactorRuntimeConfig(SetCompactorRuntimeConfigRequest) returns (SetCompactorRuntimeConfigResponse);
  rpc GetScaleCompactor(GetScaleCompactorRequest) returns (GetScaleCompactorResponse);
  rpc PinVersion(PinVersionRequest) returns (PinVersionResponse);
  rpc SplitCompactionGroup(SplitCompactionGroupRequest) returns (SplitCompactionGroupResponse);
}

message CompactionConfig {
  enum CompactionMode {
    UNSPECIFIED = 0;
    RANGE = 1;
  }
  uint64 max_bytes_for_level_base = 1;
  uint64 max_level = 2;
  uint64 max_bytes_for_level_multiplier = 3;
  uint64 max_compaction_bytes = 4;
  uint64 sub_level_max_compaction_bytes = 5;
  uint64 level0_tier_compact_file_number = 7;
  CompactionMode compaction_mode = 8;
  repeated string compression_algorithm = 9;
  uint64 target_file_size_base = 10;
  uint32 compaction_filter_mask = 11;
  uint32 max_sub_compaction = 12;
  uint64 max_space_reclaim_bytes = 13;
  bool split_by_state_table = 14;
<<<<<<< HEAD
  uint64 level0_max_compact_file_number = 16;
=======
  // soft limit for max number of sub level number
  uint64 level0_stop_write_threshold_sub_level_number = 15;
>>>>>>> 64a5f88f
}

message TableStats {
  int64 total_key_size = 1;
  int64 total_value_size = 2;
  int64 total_key_count = 3;
}

message HummockVersionStats {
  uint64 hummock_version_id = 1;
  map<uint32, TableStats> table_stats = 2;
}

<<<<<<< HEAD
message GetScaleCompactorRequest {}

message GetScaleCompactorResponse {
  uint64 suggest_cores = 1;
  uint64 running_cores = 2;
  uint64 total_cores = 3;
  uint64 waiting_compaction_bytes = 4;
=======
message WriteLimits {
  message WriteLimit {
    repeated uint32 table_ids = 1;
    string reason = 2;
  }
  // < compaction group id, write limit info >
  map<uint64, WriteLimit> write_limits = 1;
>>>>>>> 64a5f88f
}<|MERGE_RESOLUTION|>--- conflicted
+++ resolved
@@ -611,12 +611,10 @@
   uint32 max_sub_compaction = 12;
   uint64 max_space_reclaim_bytes = 13;
   bool split_by_state_table = 14;
-<<<<<<< HEAD
-  uint64 level0_max_compact_file_number = 16;
-=======
   // soft limit for max number of sub level number
   uint64 level0_stop_write_threshold_sub_level_number = 15;
->>>>>>> 64a5f88f
+
+  uint64 level0_max_compact_file_number = 16;
 }
 
 message TableStats {
@@ -630,7 +628,6 @@
   map<uint32, TableStats> table_stats = 2;
 }
 
-<<<<<<< HEAD
 message GetScaleCompactorRequest {}
 
 message GetScaleCompactorResponse {
@@ -638,7 +635,8 @@
   uint64 running_cores = 2;
   uint64 total_cores = 3;
   uint64 waiting_compaction_bytes = 4;
-=======
+}
+
 message WriteLimits {
   message WriteLimit {
     repeated uint32 table_ids = 1;
@@ -646,5 +644,4 @@
   }
   // < compaction group id, write limit info >
   map<uint64, WriteLimit> write_limits = 1;
->>>>>>> 64a5f88f
 }