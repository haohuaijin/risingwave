// Copyright 2023 RisingWave Labs
//
// Licensed under the Apache License, Version 2.0 (the "License");
// you may not use this file except in compliance with the License.
// You may obtain a copy of the License at
//
//     http://www.apache.org/licenses/LICENSE-2.0
//
// Unless required by applicable law or agreed to in writing, software
// distributed under the License is distributed on an "AS IS" BASIS,
// WITHOUT WARRANTIES OR CONDITIONS OF ANY KIND, either express or implied.
// See the License for the specific language governing permissions and
// limitations under the License.

use std::collections::{BTreeMap, HashMap};

use itertools::Itertools;
use pretty_xmlish::{Pretty, PrettyConfig};
use risingwave_pb::catalog::Table;
use risingwave_pb::stream_plan::agg_call_state::{MaterializedInputState, TableState};
use risingwave_pb::stream_plan::stream_fragment_graph::{StreamFragment, StreamFragmentEdge};
use risingwave_pb::stream_plan::{
    agg_call_state, stream_node, DispatcherType, StreamFragmentGraph, StreamNode,
};

use crate::TableCatalog;

/// ice: in the future, we may allow configurable width, boundaries, etc.
pub fn explain_stream_graph(graph: &StreamFragmentGraph, is_verbose: bool) -> String {
    let mut output = String::with_capacity(2048);
    let pretty = StreamGraphFormatter::new(is_verbose).explain_graph(graph);
    let mut config = PrettyConfig {
        need_boundaries: false,
        width: 80,
        ..Default::default()
    };
    config.unicode(&mut output, &pretty);
    output
}

/// A formatter to display the final stream plan graph, used for `explain (distsql) create
/// materialized view ...`
struct StreamGraphFormatter {
    /// exchange's operator_id -> edge
    edges: HashMap<u64, StreamFragmentEdge>,
    verbose: bool,
    tables: BTreeMap<u32, Table>,
}

impl StreamGraphFormatter {
    fn new(verbose: bool) -> Self {
        StreamGraphFormatter {
            edges: HashMap::default(),
            tables: BTreeMap::default(),
            verbose,
        }
    }

    fn pretty_add_table<'a>(&mut self, tb: &Table) -> Pretty<'a> {
        Pretty::debug(&self.add_table(tb))
    }

    /// collect the table catalog and return the table id
    fn add_table(&mut self, tb: &Table) -> u32 {
        self.tables.insert(tb.id, tb.clone());
        tb.id
    }

    fn explain_graph<'a>(&mut self, graph: &StreamFragmentGraph) -> Pretty<'a> {
        self.edges.clear();
        for edge in &graph.edges {
            self.edges.insert(edge.link_id, edge.clone());
        }
        let mut pretties = Vec::with_capacity(100);
        for (_, fragment) in graph.fragments.iter().sorted_by_key(|(id, _)| **id) {
            pretties.push(self.explain_fragment(fragment));
        }
        for tb in self.tables.values() {
            pretties.push(self.explain_table(tb));
        }
        Pretty::Array(pretties)
    }

    fn explain_table<'a>(&self, tb: &Table) -> Pretty<'a> {
        let tb = TableCatalog::from(tb.clone());
<<<<<<< HEAD
        let columns = tb
            .columns
            .iter()
            .map(|c| {
                let s = if self.verbose {
                    format!("{}: {}", c.name(), c.data_type())
                } else {
                    c.name().to_string()
                };
                Pretty::Text(s.into())
            })
            .collect();
        let columns = Pretty::Array(columns);
        let name = format!("Table {}", tb.id);
        let mut fields = Vec::with_capacity(5);
        fields.push(("columns", columns));
        fields.push((
            "primary key",
            Pretty::Array(tb.pk.iter().map(Pretty::debug).collect()),
        ));
        fields.push((
            "value indices",
            Pretty::Array(tb.value_indices.iter().map(Pretty::debug).collect()),
        ));
        fields.push((
            "distribution key",
            Pretty::Array(tb.distribution_key.iter().map(Pretty::debug).collect()),
        ));
        if let Some(vnode_col_idx) = tb.vnode_col_index {
            fields.push(("vnode column idx", Pretty::debug(&vnode_col_idx)));
        }
        Pretty::childless_record(name, fields)
=======
        writeln!(
            f,
            " Table {} {{ columns: [{}], primary key: {:?}, value indices: {:?}, distribution key: {:?}, read pk prefix len hint: {:?}{} }}",
            tb.id,
            tb.columns
                .iter()
                .map(|c| {
                    if self.verbose {
                        format!("{}:{}", c.name(), c.data_type())
                    } else {
                        c.name().to_string()
                    }
                })
                .join(", "),
            tb.pk,
            tb.value_indices,
            tb.distribution_key,
            tb.read_prefix_len_hint,
            if let Some(vnode_col_idx) = tb.vnode_col_index {
                format!(", vnode column idx: {}", vnode_col_idx)
            } else {
                "".to_string()
            }
        )
>>>>>>> 24fe1e87
    }

    fn explain_fragment<'a>(&mut self, fragment: &StreamFragment) -> Pretty<'a> {
        let id = Some(fragment.get_fragment_id());
        self.explain_node(id, fragment.node.as_ref().unwrap())
    }

    fn explain_node<'a>(&mut self, fragment_id: Option<u32>, node: &StreamNode) -> Pretty<'a> {
        let one_line_explain = match node.get_node_body().unwrap() {
            stream_node::NodeBody::Exchange(_) => {
                let edge = self.edges.get(&node.operator_id).unwrap();
                let upstream_fragment_id = edge.upstream_id;
                let dist = edge.dispatch_strategy.as_ref().unwrap();
                format!(
                    "{}StreamExchange {} from {}",
                    if let Some(id) = fragment_id {
                        format!("Fragment {} ", id)
                    } else {
                        "".to_string()
                    },
                    match dist.r#type() {
                        DispatcherType::Unspecified => unreachable!(),
                        DispatcherType::Hash => format!("Hash({:?})", dist.dist_key_indices),
                        DispatcherType::Broadcast => "Broadcast".to_string(),
                        DispatcherType::Simple => "Single".to_string(),
                        DispatcherType::NoShuffle => "NoShuffle".to_string(),
                    },
                    upstream_fragment_id
                )
            }
            _ => node.identity.clone(),
        };

<<<<<<< HEAD
        let mut fields = Vec::with_capacity(7);
        match node.get_node_body().unwrap() {
            stream_node::NodeBody::Source(node) if let Some(source) = &node.source_inner => {
                fields.push((
                    "source state table",
                    self.pretty_add_table(source.get_state_table().unwrap()),
                ));
            }
            stream_node::NodeBody::Materialize(node) => fields.push((
                "materialized table",
                self.pretty_add_table(node.get_table().unwrap()),
            )),
            stream_node::NodeBody::GlobalSimpleAgg(node) => {
                fields.push((
                    "result table",
                    self.pretty_add_table(node.get_result_table().unwrap()),
                ));
                fields.push(("state tables", self.call_states(&node.agg_call_states)));
            }
            stream_node::NodeBody::HashAgg(node) => {
                fields.push((
                    "result table",
                    self.pretty_add_table(node.get_result_table().unwrap()),
                ));
                fields.push(("state tables", self.call_states(&node.agg_call_states)));
            },
            stream_node::NodeBody::HashJoin(node) => {
                fields.push((
                    "left table",
                    self.pretty_add_table(node.get_left_table().unwrap()),
                ));
                fields.push((
                    "right table",
                    self.pretty_add_table(node.get_right_table().unwrap()),
                ));
                if let Some(tb) = &node.left_degree_table {
                    fields.push((
                        "left degree table",
                        self.pretty_add_table(tb),
                    ));
                }
                if let Some(tb) = &node.right_degree_table {
                    fields.push((
                        "right degree table",
                        self.pretty_add_table(tb),
                    ));
                }
            }
            stream_node::NodeBody::TopN(node) =>{
                fields.push((
                    "state table",
                    self.pretty_add_table(node.get_table().unwrap()),
                ));
            }
            stream_node::NodeBody::AppendOnlyTopN(node) => {
                fields.push((
                    "state table",
                    self.pretty_add_table(node.get_table().unwrap()),
                ));
            }
            stream_node::NodeBody::Arrange(node) => {
                fields.push((
                    "arrange table",
                    self.pretty_add_table(node.get_table().unwrap()),
                ));
            }
            stream_node::NodeBody::DynamicFilter(node) => {
                fields.push((
                    "left table",
                    self.pretty_add_table(node.get_left_table().unwrap()),
                ));
                fields.push((
                    "right table",
                    self.pretty_add_table(node.get_right_table().unwrap()),
                ));
            }
            stream_node::NodeBody::GroupTopN(node) => {
                let table = self.pretty_add_table(node.get_table().unwrap());
                fields.push((
                    "state table",
                    table,
                ));
            }
            stream_node::NodeBody::AppendOnlyGroupTopN(node) => {
                fields.push((
                    "state table",
                    self.pretty_add_table(node.get_table().unwrap()),
                ));
            }
            stream_node::NodeBody::Now(node) => {
                fields.push((
                    "state table",
                    self.pretty_add_table(node.get_state_table().unwrap()),
                ));
            }
            _ => {},
        };

        if self.verbose {
            fields.push((
                "output",
                Pretty::Array(
                    node.fields
                        .iter()
                        .map(|f| Pretty::display(f.get_name()))
                        .collect(),
                ),
            ));
            fields.push((
                "stream key",
                Pretty::Array(
                    node.stream_key
                        .iter()
                        .map(|i| Pretty::display(node.fields[*i as usize].get_name()))
                        .collect(),
                ),
            ));
=======
        writeln!(f, "{}{}", " ".repeat(level * 2), one_line_explain)?;
        let explain_table_oneline = match node.get_node_body().unwrap() {
            stream_node::NodeBody::Source(node) => node.source_inner.as_ref().map(|source| {
                format!(
                    "source state table: {}",
                    self.add_table(source.get_state_table().unwrap())
                )
            }),
            stream_node::NodeBody::Materialize(node) => Some(format!(
                "materialized table: {}",
                self.add_table(node.get_table().unwrap())
            )),
            stream_node::NodeBody::GlobalSimpleAgg(inner) => {
                let in_fields = &node.get_input()[0].fields;
                Some(format!(
                    "result table: {}, state tables: [{}], distinct tables: [{}]",
                    self.add_table(inner.get_result_table().unwrap()),
                    inner
                        .agg_call_states
                        .iter()
                        .filter_map(|state| match state.get_inner().unwrap() {
                            agg_call_state::Inner::ResultValueState(_) => None,
                            agg_call_state::Inner::TableState(TableState { table })
                            | agg_call_state::Inner::MaterializedInputState(
                                MaterializedInputState { table, .. },
                            ) => Some(self.add_table(table.as_ref().unwrap())),
                        })
                        .join(", "),
                    inner
                        .get_distinct_dedup_tables()
                        .iter()
                        .sorted_by_key(|(i, _)| *i)
                        .map(|(i, table)| format!(
                            "(distinct key: {}, table id: {})",
                            in_fields[*i as usize].name,
                            self.add_table(table)
                        ))
                        .join(", "),
                ))
            }
            stream_node::NodeBody::HashAgg(inner) => {
                let in_fields = &node.get_input()[0].fields;
                Some(format!(
                    "result table: {}, state tables: [{}], distinct tables: [{}]",
                    self.add_table(inner.get_result_table().unwrap()),
                    inner
                        .agg_call_states
                        .iter()
                        .filter_map(|state| match state.get_inner().unwrap() {
                            agg_call_state::Inner::ResultValueState(_) => None,
                            agg_call_state::Inner::TableState(TableState { table })
                            | agg_call_state::Inner::MaterializedInputState(
                                MaterializedInputState { table, .. },
                            ) => Some(self.add_table(table.as_ref().unwrap())),
                        })
                        .join(", "),
                    inner
                        .get_distinct_dedup_tables()
                        .iter()
                        .sorted_by_key(|(i, _)| *i)
                        .map(|(i, table)| format!(
                            "(distinct key: {}, table id: {})",
                            in_fields[*i as usize].name,
                            self.add_table(table)
                        ))
                        .join(", "),
                ))
            }
            stream_node::NodeBody::HashJoin(node) => Some(format!(
                "left table: {}, right table {},{}{}",
                self.add_table(node.get_left_table().unwrap()),
                self.add_table(node.get_right_table().unwrap()),
                match &node.left_degree_table {
                    Some(tb) => format!(" left degree table: {},", self.add_table(tb)),
                    None => "".to_string(),
                },
                match &node.right_degree_table {
                    Some(tb) => format!(" right degree table: {},", self.add_table(tb)),
                    None => "".to_string(),
                },
            )),
            stream_node::NodeBody::TopN(node) => Some(format!(
                "state table: {}",
                self.add_table(node.get_table().unwrap())
            )),
            stream_node::NodeBody::AppendOnlyTopN(node) => Some(format!(
                "state table: {}",
                self.add_table(node.get_table().unwrap())
            )),
            stream_node::NodeBody::Arrange(node) => Some(format!(
                "arrange table: {}",
                self.add_table(node.get_table().unwrap())
            )),
            stream_node::NodeBody::DynamicFilter(node) => Some(format!(
                "left table: {}, right table {}",
                self.add_table(node.get_left_table().unwrap()),
                self.add_table(node.get_right_table().unwrap()),
            )),
            stream_node::NodeBody::GroupTopN(node) => Some(format!(
                "state table: {}",
                self.add_table(node.get_table().unwrap())
            )),
            stream_node::NodeBody::AppendOnlyGroupTopN(node) => Some(format!(
                "state table: {}",
                self.add_table(node.get_table().unwrap())
            )),
            stream_node::NodeBody::Now(node) => Some(format!(
                "state table: {}",
                self.add_table(node.get_state_table().unwrap())
            )),
            _ => None,
        };
        if let Some(explain_table_oneline) = explain_table_oneline {
            writeln!(f, "{}{}", " ".repeat(level * 2 + 4), explain_table_oneline)?;
>>>>>>> 24fe1e87
        }
        let children = node
            .input
            .iter()
            .map(|input| self.explain_node(None, input))
            .collect();
        Pretty::simple_record(one_line_explain, fields, children)
    }

    fn call_states<'a>(
        &mut self,
        agg_call_states: &[risingwave_pb::stream_plan::AggCallState],
    ) -> Pretty<'a> {
        let vec = agg_call_states
            .iter()
            .filter_map(|state| match state.get_inner().unwrap() {
                agg_call_state::Inner::ResultValueState(_) => None,
                agg_call_state::Inner::TableState(TableState { table })
                | agg_call_state::Inner::MaterializedInputState(MaterializedInputState {
                    table,
                    ..
                }) => Some(self.pretty_add_table(table.as_ref().unwrap())),
            })
            .collect();
        Pretty::Array(vec)
    }
}<|MERGE_RESOLUTION|>--- conflicted
+++ resolved
@@ -83,7 +83,6 @@
 
     fn explain_table<'a>(&self, tb: &Table) -> Pretty<'a> {
         let tb = TableCatalog::from(tb.clone());
-<<<<<<< HEAD
         let columns = tb
             .columns
             .iter()
@@ -112,36 +111,14 @@
             "distribution key",
             Pretty::Array(tb.distribution_key.iter().map(Pretty::debug).collect()),
         ));
+        fields.push((
+            "read pk prefix len hint",
+            Pretty::debug(&tb.read_pk_prefix_len_hint),
+        ));
         if let Some(vnode_col_idx) = tb.vnode_col_index {
             fields.push(("vnode column idx", Pretty::debug(&vnode_col_idx)));
         }
         Pretty::childless_record(name, fields)
-=======
-        writeln!(
-            f,
-            " Table {} {{ columns: [{}], primary key: {:?}, value indices: {:?}, distribution key: {:?}, read pk prefix len hint: {:?}{} }}",
-            tb.id,
-            tb.columns
-                .iter()
-                .map(|c| {
-                    if self.verbose {
-                        format!("{}:{}", c.name(), c.data_type())
-                    } else {
-                        c.name().to_string()
-                    }
-                })
-                .join(", "),
-            tb.pk,
-            tb.value_indices,
-            tb.distribution_key,
-            tb.read_prefix_len_hint,
-            if let Some(vnode_col_idx) = tb.vnode_col_index {
-                format!(", vnode column idx: {}", vnode_col_idx)
-            } else {
-                "".to_string()
-            }
-        )
->>>>>>> 24fe1e87
     }
 
     fn explain_fragment<'a>(&mut self, fragment: &StreamFragment) -> Pretty<'a> {
@@ -175,7 +152,6 @@
             _ => node.identity.clone(),
         };
 
-<<<<<<< HEAD
         let mut fields = Vec::with_capacity(7);
         match node.get_node_body().unwrap() {
             stream_node::NodeBody::Source(node) if let Some(source) = &node.source_inner => {
@@ -194,6 +170,16 @@
                     self.pretty_add_table(node.get_result_table().unwrap()),
                 ));
                 fields.push(("state tables", self.call_states(&node.agg_call_states)));
+                let in_fields = &node.get_input()[0].fields;
+                let distinct = Pretty::Array(inner
+                .get_distinct_dedup_tables()
+                .iter()
+                .sorted_by_key(|(i, _)| *i)
+                .map(|(i, table)| format!(
+                    "(distinct key: {}, table id: {})",
+                    in_fields[*i as usize].name,
+                    self.pretty_add_tablee(table)
+                )).collect());
             }
             stream_node::NodeBody::HashAgg(node) => {
                 fields.push((
@@ -280,39 +266,19 @@
                 Pretty::Array(
                     node.fields
                         .iter()
-                        .map(|f| Pretty::display(f.get_name()))
-                        .collect(),
-                ),
-            ));
-            fields.push((
-                "stream key",
-                Pretty::Array(
-                    node.stream_key
-                        .iter()
-                        .map(|i| Pretty::display(node.fields[*i as usize].get_name()))
-                        .collect(),
-                ),
-            ));
-=======
-        writeln!(f, "{}{}", " ".repeat(level * 2), one_line_explain)?;
-        let explain_table_oneline = match node.get_node_body().unwrap() {
-            stream_node::NodeBody::Source(node) => node.source_inner.as_ref().map(|source| {
-                format!(
-                    "source state table: {}",
-                    self.add_table(source.get_state_table().unwrap())
-                )
-            }),
-            stream_node::NodeBody::Materialize(node) => Some(format!(
-                "materialized table: {}",
-                self.add_table(node.get_table().unwrap())
-            )),
-            stream_node::NodeBody::GlobalSimpleAgg(inner) => {
-                let in_fields = &node.get_input()[0].fields;
-                Some(format!(
-                    "result table: {}, state tables: [{}], distinct tables: [{}]",
-                    self.add_table(inner.get_result_table().unwrap()),
-                    inner
-                        .agg_call_states
+                        .filter_map(|state| match state.get_inner().unwrap() {
+                            agg_call_state::Inner::ResultValueState(_) => None,
+                            agg_call_state::Inner::TableState(TableState { table })
+                            | agg_call_state::Inner::MaterializedInputState(
+                                MaterializedInputState { table, .. },
+                            ) => Some(self.add_table(table.as_ref().unwrap())),
+                        })
+                        .join(", ")
+                )),
+                stream_node::NodeBody::HashAgg(node) => Some(format!(
+                    "result table: {}, state tables: [{}]",
+                    self.add_table(node.get_result_table().unwrap()),
+                    node.agg_call_states
                         .iter()
                         .filter_map(|state| match state.get_inner().unwrap() {
                             agg_call_state::Inner::ResultValueState(_) => None,
@@ -321,118 +287,77 @@
                                 MaterializedInputState { table, .. },
                             ) => Some(self.add_table(table.as_ref().unwrap())),
                         })
-                        .join(", "),
-                    inner
-                        .get_distinct_dedup_tables()
-                        .iter()
-                        .sorted_by_key(|(i, _)| *i)
-                        .map(|(i, table)| format!(
-                            "(distinct key: {}, table id: {})",
-                            in_fields[*i as usize].name,
-                            self.add_table(table)
-                        ))
-                        .join(", "),
-                ))
-            }
-            stream_node::NodeBody::HashAgg(inner) => {
-                let in_fields = &node.get_input()[0].fields;
-                Some(format!(
-                    "result table: {}, state tables: [{}], distinct tables: [{}]",
-                    self.add_table(inner.get_result_table().unwrap()),
-                    inner
-                        .agg_call_states
-                        .iter()
-                        .filter_map(|state| match state.get_inner().unwrap() {
-                            agg_call_state::Inner::ResultValueState(_) => None,
-                            agg_call_state::Inner::TableState(TableState { table })
-                            | agg_call_state::Inner::MaterializedInputState(
-                                MaterializedInputState { table, .. },
-                            ) => Some(self.add_table(table.as_ref().unwrap())),
-                        })
-                        .join(", "),
-                    inner
-                        .get_distinct_dedup_tables()
-                        .iter()
-                        .sorted_by_key(|(i, _)| *i)
-                        .map(|(i, table)| format!(
-                            "(distinct key: {}, table id: {})",
-                            in_fields[*i as usize].name,
-                            self.add_table(table)
-                        ))
-                        .join(", "),
-                ))
-            }
-            stream_node::NodeBody::HashJoin(node) => Some(format!(
-                "left table: {}, right table {},{}{}",
-                self.add_table(node.get_left_table().unwrap()),
-                self.add_table(node.get_right_table().unwrap()),
-                match &node.left_degree_table {
-                    Some(tb) => format!(" left degree table: {},", self.add_table(tb)),
-                    None => "".to_string(),
-                },
-                match &node.right_degree_table {
-                    Some(tb) => format!(" right degree table: {},", self.add_table(tb)),
-                    None => "".to_string(),
-                },
-            )),
-            stream_node::NodeBody::TopN(node) => Some(format!(
-                "state table: {}",
-                self.add_table(node.get_table().unwrap())
-            )),
-            stream_node::NodeBody::AppendOnlyTopN(node) => Some(format!(
-                "state table: {}",
-                self.add_table(node.get_table().unwrap())
-            )),
-            stream_node::NodeBody::Arrange(node) => Some(format!(
-                "arrange table: {}",
-                self.add_table(node.get_table().unwrap())
-            )),
-            stream_node::NodeBody::DynamicFilter(node) => Some(format!(
-                "left table: {}, right table {}",
-                self.add_table(node.get_left_table().unwrap()),
-                self.add_table(node.get_right_table().unwrap()),
-            )),
-            stream_node::NodeBody::GroupTopN(node) => Some(format!(
-                "state table: {}",
-                self.add_table(node.get_table().unwrap())
-            )),
-            stream_node::NodeBody::AppendOnlyGroupTopN(node) => Some(format!(
-                "state table: {}",
-                self.add_table(node.get_table().unwrap())
-            )),
-            stream_node::NodeBody::Now(node) => Some(format!(
-                "state table: {}",
-                self.add_table(node.get_state_table().unwrap())
-            )),
-            _ => None,
-        };
+                        .join(", ")
+                )),
+                stream_node::NodeBody::HashJoin(node) => Some(format!(
+                    "left table: {}, right table {},{}{}",
+                    self.add_table(node.get_left_table().unwrap()),
+                    self.add_table(node.get_right_table().unwrap()),
+                    match &node.left_degree_table {
+                        Some(tb) => format!(" left degree table: {},", self.add_table(tb)),
+                        None => "".to_string(),
+                    },
+                    match &node.right_degree_table {
+                        Some(tb) => format!(" right degree table: {},", self.add_table(tb)),
+                        None => "".to_string(),
+                    },
+                )),
+                stream_node::NodeBody::TopN(node) => Some(format!(
+                    "state table: {}",
+                    self.add_table(node.get_table().unwrap())
+                )),
+                stream_node::NodeBody::AppendOnlyTopN(node) => Some(format!(
+                    "state table: {}",
+                    self.add_table(node.get_table().unwrap())
+                )),
+                stream_node::NodeBody::Arrange(node) => Some(format!(
+                    "arrange table: {}",
+                    self.add_table(node.get_table().unwrap())
+                )),
+                stream_node::NodeBody::DynamicFilter(node) => Some(format!(
+                    "left table: {}, right table {}",
+                    self.add_table(node.get_left_table().unwrap()),
+                    self.add_table(node.get_right_table().unwrap()),
+                )),
+                stream_node::NodeBody::GroupTopN(node) => Some(format!(
+                    "state table: {}",
+                    self.add_table(node.get_table().unwrap())
+                )),
+                stream_node::NodeBody::AppendOnlyGroupTopN(node) => Some(format!(
+                    "state table: {}",
+                    self.add_table(node.get_table().unwrap())
+                )),
+                stream_node::NodeBody::Now(node) => Some(format!(
+                    "state table: {}",
+                    self.add_table(node.get_state_table().unwrap())
+                )),
+                _ => None,
+            };
         if let Some(explain_table_oneline) = explain_table_oneline {
             writeln!(f, "{}{}", " ".repeat(level * 2 + 4), explain_table_oneline)?;
->>>>>>> 24fe1e87
-        }
-        let children = node
-            .input
-            .iter()
-            .map(|input| self.explain_node(None, input))
-            .collect();
-        Pretty::simple_record(one_line_explain, fields, children)
-    }
-
-    fn call_states<'a>(
-        &mut self,
-        agg_call_states: &[risingwave_pb::stream_plan::AggCallState],
-    ) -> Pretty<'a> {
-        let vec = agg_call_states
-            .iter()
-            .filter_map(|state| match state.get_inner().unwrap() {
-                agg_call_state::Inner::ResultValueState(_) => None,
-                agg_call_state::Inner::TableState(TableState { table })
-                | agg_call_state::Inner::MaterializedInputState(MaterializedInputState {
-                    table,
-                    ..
-                }) => Some(self.pretty_add_table(table.as_ref().unwrap())),
-            })
-            .collect();
-        Pretty::Array(vec)
+        }
+
+        if self.verbose {
+            writeln!(
+                f,
+                "{}Output: [{}]",
+                " ".repeat(level * 2 + 4),
+                node.fields.iter().map(|f| f.get_name()).join(", ")
+            )?;
+            writeln!(
+                f,
+                "{}Stream key: [{}], {}",
+                " ".repeat(level * 2 + 4),
+                node.stream_key
+                    .iter()
+                    .map(|i| node.fields[*i as usize].get_name())
+                    .join(", "),
+                if node.append_only { "AppendOnly" } else { "" }
+            )?;
+        }
+        for input in &node.input {
+            self.explain_node(level + 1, input, f)?;
+        }
+        Ok(())
     }
 }