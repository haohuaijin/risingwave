// Copyright 2023 RisingWave Labs
//
// Licensed under the Apache License, Version 2.0 (the "License");
// you may not use this file except in compliance with the License.
// You may obtain a copy of the License at
//
//     http://www.apache.org/licenses/LICENSE-2.0
//
// Unless required by applicable law or agreed to in writing, software
// distributed under the License is distributed on an "AS IS" BASIS,
// WITHOUT WARRANTIES OR CONDITIONS OF ANY KIND, either express or implied.
// See the License for the specific language governing permissions and
// limitations under the License.

use itertools::Itertools;
use risingwave_common::util::column_index_mapping::ColIndexMapping;
<<<<<<< HEAD
use risingwave_pb::catalog::{Database, Function, Schema, Source, Table, View};
use risingwave_pb::ddl_service::alter_relation_name_request::Relation;
=======
use risingwave_pb::catalog::{Connection, Database, Function, Schema, Source, Table, View};
>>>>>>> 4f430ac1
use risingwave_pb::ddl_service::DdlProgress;
use risingwave_pb::stream_plan::StreamFragmentGraph as StreamFragmentGraphProto;

use crate::barrier::BarrierManagerRef;
use crate::manager::{
    CatalogManagerRef, ClusterManagerRef, DatabaseId, FragmentManagerRef, FunctionId, IdCategory,
    IndexId, MetaSrvEnv, NotificationVersion, SchemaId, SinkId, SourceId, StreamingJob, TableId,
    ViewId,
};
use crate::model::{StreamEnvironment, TableFragments};
use crate::storage::MetaStore;
use crate::stream::{
    validate_sink, ActorGraphBuildResult, ActorGraphBuilder, CompleteStreamFragmentGraph,
    CreateStreamingJobContext, GlobalStreamManagerRef, ReplaceTableContext, SourceManagerRef,
    StreamFragmentGraph,
};
use crate::{MetaError, MetaResult};

pub enum StreamingJobId {
    MaterializedView(TableId),
    Sink(SinkId),
    Table(Option<SourceId>, TableId),
    Index(IndexId),
}

impl StreamingJobId {
    fn id(&self) -> TableId {
        match self {
            StreamingJobId::MaterializedView(id)
            | StreamingJobId::Sink(id)
            | StreamingJobId::Table(_, id)
            | StreamingJobId::Index(id) => *id,
        }
    }
}

pub enum DdlCommand {
    CreateDatabase(Database),
    DropDatabase(DatabaseId),
    CreateSchema(Schema),
    DropSchema(SchemaId),
    CreateSource(Source),
    DropSource(SourceId),
    CreateFunction(Function),
    DropFunction(FunctionId),
    CreateView(View),
    DropView(ViewId),
    CreateStreamingJob(StreamingJob, StreamFragmentGraphProto),
    DropStreamingJob(StreamingJobId),
    ReplaceTable(StreamingJob, StreamFragmentGraphProto, ColIndexMapping),
<<<<<<< HEAD
    AlterRelationName(Relation, String),
=======
    CreateConnection(Connection),
    DropConnection(String),
>>>>>>> 4f430ac1
}

#[derive(Clone)]
pub struct DdlController<S: MetaStore> {
    env: MetaSrvEnv<S>,

    catalog_manager: CatalogManagerRef<S>,
    stream_manager: GlobalStreamManagerRef<S>,
    source_manager: SourceManagerRef<S>,
    cluster_manager: ClusterManagerRef<S>,
    fragment_manager: FragmentManagerRef<S>,
    barrier_manager: BarrierManagerRef<S>,
}

impl<S> DdlController<S>
where
    S: MetaStore,
{
    pub(crate) fn new(
        env: MetaSrvEnv<S>,
        catalog_manager: CatalogManagerRef<S>,
        stream_manager: GlobalStreamManagerRef<S>,
        source_manager: SourceManagerRef<S>,
        cluster_manager: ClusterManagerRef<S>,
        fragment_manager: FragmentManagerRef<S>,
        barrier_manager: BarrierManagerRef<S>,
    ) -> Self {
        Self {
            env,
            catalog_manager,
            stream_manager,
            source_manager,
            cluster_manager,
            fragment_manager,
            barrier_manager,
        }
    }

    /// `check_barrier_manager_status` checks the status of the barrier manager, return unavailable
    /// when it's not running.
    async fn check_barrier_manager_status(&self) -> MetaResult<()> {
        if !self.barrier_manager.is_running().await {
            return Err(MetaError::unavailable(
                "The cluster is starting or recovering".into(),
            ));
        }
        Ok(())
    }

    /// `run_command` spawns a tokio coroutine to execute the target ddl command. When the client
    /// has been interrupted during executing, the request will be cancelled by tonic. Since we have
    /// a lot of logic for revert, status management, notification and so on, ensuring consistency
    /// would be a huge hassle and pain if we don't spawn here.
    pub(crate) async fn run_command(&self, command: DdlCommand) -> MetaResult<NotificationVersion> {
        self.check_barrier_manager_status().await?;
        let ctrl = self.clone();
        let handler = tokio::spawn(async move {
            match command {
                DdlCommand::CreateDatabase(database) => ctrl.create_database(database).await,
                DdlCommand::DropDatabase(database_id) => ctrl.drop_database(database_id).await,
                DdlCommand::CreateSchema(schema) => ctrl.create_schema(schema).await,
                DdlCommand::DropSchema(schema_id) => ctrl.drop_schema(schema_id).await,
                DdlCommand::CreateSource(source) => ctrl.create_source(source).await,
                DdlCommand::DropSource(source_id) => ctrl.drop_source(source_id).await,
                DdlCommand::CreateFunction(function) => ctrl.create_function(function).await,
                DdlCommand::DropFunction(function_id) => ctrl.drop_function(function_id).await,
                DdlCommand::CreateView(view) => ctrl.create_view(view).await,
                DdlCommand::DropView(view_id) => ctrl.drop_view(view_id).await,
                DdlCommand::CreateStreamingJob(stream_job, fragment_graph) => {
                    ctrl.create_streaming_job(stream_job, fragment_graph).await
                }
                DdlCommand::DropStreamingJob(job_id) => ctrl.drop_streaming_job(job_id).await,
                DdlCommand::ReplaceTable(stream_job, fragment_graph, table_col_index_mapping) => {
                    ctrl.replace_table(stream_job, fragment_graph, table_col_index_mapping)
                        .await
                }
<<<<<<< HEAD
                DdlCommand::AlterRelationName(relation, name) => {
                    ctrl.alter_relation_table(relation, &name).await
                }
=======
                DdlCommand::CreateConnection(connection) => {
                    ctrl.create_connection(connection).await
                }
                DdlCommand::DropConnection(conn_name) => ctrl.drop_connection(&conn_name).await,
>>>>>>> 4f430ac1
            }
        });
        handler.await.unwrap()
    }

    pub(crate) async fn get_ddl_progress(&self) -> Vec<DdlProgress> {
        self.barrier_manager.get_ddl_progress().await
    }

    async fn create_database(&self, database: Database) -> MetaResult<NotificationVersion> {
        self.catalog_manager.create_database(&database).await
    }

    async fn drop_database(&self, database_id: DatabaseId) -> MetaResult<NotificationVersion> {
        // 1. drop all catalogs in this database.
        let (version, streaming_ids, source_ids) =
            self.catalog_manager.drop_database(database_id).await?;
        // 2. Unregister source connector worker.
        self.source_manager.unregister_sources(source_ids).await;
        // 3. drop streaming jobs.
        if !streaming_ids.is_empty() {
            self.stream_manager.drop_streaming_jobs(streaming_ids).await;
        }
        Ok(version)
    }

    async fn create_schema(&self, schema: Schema) -> MetaResult<NotificationVersion> {
        self.catalog_manager.create_schema(&schema).await
    }

    async fn drop_schema(&self, schema_id: SchemaId) -> MetaResult<NotificationVersion> {
        self.catalog_manager.drop_schema(schema_id).await
    }

    async fn create_source(&self, source: Source) -> MetaResult<NotificationVersion> {
        self.catalog_manager
            .start_create_source_procedure(&source)
            .await?;

        if let Err(e) = self.source_manager.register_source(&source).await {
            self.catalog_manager
                .cancel_create_source_procedure(&source)
                .await?;
            return Err(e);
        }

        self.catalog_manager
            .finish_create_source_procedure(&source)
            .await
    }

    async fn drop_source(&self, source_id: SourceId) -> MetaResult<NotificationVersion> {
        // 1. Drop source in catalog.
        let version = self.catalog_manager.drop_source(source_id).await?;
        // 2. Unregister source connector worker.
        self.source_manager
            .unregister_sources(vec![source_id])
            .await;

        Ok(version)
    }

    async fn create_function(&self, function: Function) -> MetaResult<NotificationVersion> {
        self.catalog_manager.create_function(&function).await
    }

    async fn drop_function(&self, function_id: FunctionId) -> MetaResult<NotificationVersion> {
        self.catalog_manager.drop_function(function_id).await
    }

    async fn create_view(&self, view: View) -> MetaResult<NotificationVersion> {
        self.catalog_manager.create_view(&view).await
    }

    async fn drop_view(&self, view_id: ViewId) -> MetaResult<NotificationVersion> {
        self.catalog_manager.drop_view(view_id).await
    }

    async fn create_connection(&self, connection: Connection) -> MetaResult<NotificationVersion> {
        self.catalog_manager.create_connection(connection).await
    }

    async fn drop_connection(&self, conn_name: &str) -> MetaResult<NotificationVersion> {
        self.catalog_manager.drop_connection(conn_name).await
    }

    async fn create_streaming_job(
        &self,
        mut stream_job: StreamingJob,
        fragment_graph: StreamFragmentGraphProto,
    ) -> MetaResult<NotificationVersion> {
        let env = StreamEnvironment::from_protobuf(fragment_graph.get_env().unwrap());
        let fragment_graph = self
            .prepare_stream_job(&mut stream_job, fragment_graph)
            .await?;

        let mut internal_tables = vec![];
        let result = try {
            let (ctx, table_fragments) = self
                .build_stream_job(env, &stream_job, fragment_graph)
                .await?;

            internal_tables = ctx.internal_tables();

            match &stream_job {
                StreamingJob::Table(Some(source), _) => {
                    // Register the source on the connector node.
                    self.source_manager.register_source(source).await?;
                }
                StreamingJob::Sink(sink) => {
                    // Validate the sink on the connector node.
                    validate_sink(sink, self.env.opts.connector_rpc_endpoint.clone()).await?;
                }
                _ => {}
            }

            self.stream_manager
                .create_streaming_job(table_fragments, ctx)
                .await?;
        };

        match result {
            Ok(_) => self.finish_stream_job(&stream_job, internal_tables).await,
            Err(err) => {
                self.cancel_stream_job(&stream_job, internal_tables).await;
                Err(err)
            }
        }
    }

    async fn drop_streaming_job(&self, job_id: StreamingJobId) -> MetaResult<NotificationVersion> {
        let table_fragments = self
            .fragment_manager
            .select_table_fragments_by_table_id(&job_id.id().into())
            .await?;
        let internal_table_ids = table_fragments.internal_table_ids();
        let (version, streaming_job_ids) = match job_id {
            StreamingJobId::MaterializedView(table_id) => {
                self.catalog_manager
                    .drop_table(table_id, internal_table_ids)
                    .await?
            }
            StreamingJobId::Sink(sink_id) => {
                let version = self
                    .catalog_manager
                    .drop_sink(sink_id, internal_table_ids)
                    .await?;
                (version, vec![sink_id.into()])
            }
            StreamingJobId::Table(source_id, table_id) => {
                self.drop_table_inner(source_id, table_id, internal_table_ids)
                    .await?
            }
            StreamingJobId::Index(index_id) => {
                let index_table_id = self.catalog_manager.get_index_table(index_id).await?;
                let version = self
                    .catalog_manager
                    .drop_index(index_id, index_table_id)
                    .await?;
                (version, vec![index_table_id.into()])
            }
        };

        self.stream_manager
            .drop_streaming_jobs(streaming_job_ids)
            .await;
        Ok(version)
    }

    /// `prepare_stream_job` prepares a stream job and returns the stream fragment graph.
    async fn prepare_stream_job(
        &self,
        stream_job: &mut StreamingJob,
        fragment_graph: StreamFragmentGraphProto,
    ) -> MetaResult<StreamFragmentGraph> {
        // 1. Build fragment graph.
        let fragment_graph =
            StreamFragmentGraph::new(fragment_graph, self.env.id_gen_manager_ref(), &*stream_job)
                .await?;

        // 2. Set the graph-related fields and freeze the `stream_job`.
        stream_job.set_table_fragment_id(fragment_graph.table_fragment_id());
        let dependent_relations = fragment_graph.dependent_relations().clone();
        stream_job.set_dependent_relations(dependent_relations);
        let stream_job = &*stream_job;

        // 3. Mark current relation as "creating" and add reference count to dependent relations.
        self.catalog_manager
            .start_create_stream_job_procedure(stream_job)
            .await?;

        Ok(fragment_graph)
    }

    /// `build_stream_job` builds a streaming job and returns the context and table fragments.
    async fn build_stream_job(
        &self,
        env: StreamEnvironment,
        stream_job: &StreamingJob,
        fragment_graph: StreamFragmentGraph,
    ) -> MetaResult<(CreateStreamingJobContext, TableFragments)> {
        let id = stream_job.id();
        let default_parallelism = fragment_graph.default_parallelism();
        let internal_tables = fragment_graph.internal_tables();

        // 1. Resolve the upstream fragments, extend the fragment graph to a complete graph that
        // contains all information needed for building the actor graph.
        let upstream_mview_fragments = self
            .fragment_manager
            .get_upstream_mview_fragments(fragment_graph.dependent_relations())
            .await;
        let upstream_mview_actors = upstream_mview_fragments
            .iter()
            .map(|(&table_id, fragment)| {
                (
                    table_id,
                    fragment.actors.iter().map(|a| a.actor_id).collect_vec(),
                )
            })
            .collect();

        let complete_graph =
            CompleteStreamFragmentGraph::with_upstreams(fragment_graph, upstream_mview_fragments)?;

        // 2. Build the actor graph.
        let cluster_info = self.cluster_manager.get_streaming_cluster_info().await;
        let actor_graph_builder =
            ActorGraphBuilder::new(complete_graph, cluster_info, default_parallelism)?;

        let ActorGraphBuildResult {
            graph,
            building_locations,
            existing_locations,
            dispatchers,
            merge_updates,
        } = actor_graph_builder
            .generate_graph(self.env.id_gen_manager_ref(), stream_job)
            .await?;
        assert!(merge_updates.is_empty());

        // 3. Build the table fragments structure that will be persisted in the stream manager,
        // and the context that contains all information needed for building the
        // actors on the compute nodes.
        let table_fragments =
            TableFragments::new(id.into(), graph, &building_locations.actor_locations, env);

        let ctx = CreateStreamingJobContext {
            dispatchers,
            upstream_mview_actors,
            internal_tables,
            building_locations,
            existing_locations,
            table_properties: stream_job.properties(),
            definition: stream_job.mview_definition(),
        };

        // 4. Mark creating tables, including internal tables and the table of the stream job.
        let creating_tables = ctx
            .internal_tables()
            .into_iter()
            .chain(stream_job.table().cloned())
            .collect_vec();

        self.catalog_manager
            .mark_creating_tables(&creating_tables)
            .await;

        Ok((ctx, table_fragments))
    }

    /// `cancel_stream_job` cancels a stream job and clean some states.
    async fn cancel_stream_job(&self, stream_job: &StreamingJob, internal_tables: Vec<Table>) {
        let mut creating_internal_table_ids =
            internal_tables.into_iter().map(|t| t.id).collect_vec();
        // 1. cancel create procedure.
        match stream_job {
            StreamingJob::MaterializedView(table) => {
                creating_internal_table_ids.push(table.id);
                self.catalog_manager
                    .cancel_create_table_procedure(table)
                    .await;
            }
            StreamingJob::Sink(sink) => {
                self.catalog_manager
                    .cancel_create_sink_procedure(sink)
                    .await;
            }
            StreamingJob::Table(source, table) => {
                creating_internal_table_ids.push(table.id);
                if let Some(source) = source {
                    self.catalog_manager
                        .cancel_create_table_procedure_with_source(source, table)
                        .await;
                } else {
                    self.catalog_manager
                        .cancel_create_table_procedure(table)
                        .await;
                }
            }
            StreamingJob::Index(index, table) => {
                creating_internal_table_ids.push(table.id);
                self.catalog_manager
                    .cancel_create_index_procedure(index, table)
                    .await;
            }
        }
        // 2. unmark creating tables.
        self.catalog_manager
            .unmark_creating_tables(&creating_internal_table_ids, true)
            .await;
    }

    /// `finish_stream_job` finishes a stream job and clean some states.
    async fn finish_stream_job(
        &self,
        stream_job: &StreamingJob,
        internal_tables: Vec<Table>,
    ) -> MetaResult<u64> {
        // 1. finish procedure.
        let mut creating_internal_table_ids = internal_tables.iter().map(|t| t.id).collect_vec();
        let version = match stream_job {
            StreamingJob::MaterializedView(table) => {
                creating_internal_table_ids.push(table.id);
                self.catalog_manager
                    .finish_create_table_procedure(internal_tables, table)
                    .await?
            }
            StreamingJob::Sink(sink) => {
                self.catalog_manager
                    .finish_create_sink_procedure(internal_tables, sink)
                    .await?
            }
            StreamingJob::Table(source, table) => {
                creating_internal_table_ids.push(table.id);
                if let Some(source) = source {
                    self.catalog_manager
                        .finish_create_table_procedure_with_source(source, table, internal_tables)
                        .await?
                } else {
                    self.catalog_manager
                        .finish_create_table_procedure(internal_tables, table)
                        .await?
                }
            }
            StreamingJob::Index(index, table) => {
                creating_internal_table_ids.push(table.id);
                self.catalog_manager
                    .finish_create_index_procedure(index, table)
                    .await?
            }
        };

        // 2. unmark creating tables.
        self.catalog_manager
            .unmark_creating_tables(&creating_internal_table_ids, false)
            .await;

        Ok(version)
    }

    async fn drop_table_inner(
        &self,
        source_id: Option<SourceId>,
        table_id: TableId,
        internal_table_ids: Vec<TableId>,
    ) -> MetaResult<(
        NotificationVersion,
        Vec<risingwave_common::catalog::TableId>,
    )> {
        if let Some(source_id) = source_id {
            // Drop table and source in catalog. Check `source_id` if it is the table's
            // `associated_source_id`. Indexes also need to be dropped atomically.
            let (version, delete_jobs) = self
                .catalog_manager
                .drop_table_with_source(source_id, table_id, internal_table_ids)
                .await?;
            // Unregister source connector worker.
            self.source_manager
                .unregister_sources(vec![source_id])
                .await;
            Ok((version, delete_jobs))
        } else {
            assert!(internal_table_ids.is_empty());
            self.catalog_manager
                .drop_table(table_id, internal_table_ids)
                .await
        }
    }

    async fn replace_table(
        &self,
        mut stream_job: StreamingJob,
        fragment_graph: StreamFragmentGraphProto,
        table_col_index_mapping: ColIndexMapping,
    ) -> MetaResult<NotificationVersion> {
        let env = StreamEnvironment::from_protobuf(fragment_graph.get_env().unwrap());

        let fragment_graph = self
            .prepare_replace_table(&mut stream_job, fragment_graph)
            .await?;

        let result = try {
            let (ctx, table_fragments) = self
                .build_replace_table(env, &stream_job, fragment_graph, table_col_index_mapping)
                .await?;

            self.stream_manager
                .replace_table(table_fragments, ctx)
                .await?;
        };

        match result {
            Ok(_) => self.finish_replace_table(&stream_job).await,
            Err(err) => {
                self.cancel_replace_table(&stream_job).await?;
                Err(err)
            }
        }
    }

    /// `prepare_replace_table` prepares a table replacement and returns the new stream fragment
    /// graph. This is basically the same as `prepare_stream_job`, except that it does more
    /// assertions and uses a different method to mark in the catalog.
    async fn prepare_replace_table(
        &self,
        stream_job: &mut StreamingJob,
        fragment_graph: StreamFragmentGraphProto,
    ) -> MetaResult<StreamFragmentGraph> {
        // 1. Build fragment graph.
        let fragment_graph =
            StreamFragmentGraph::new(fragment_graph, self.env.id_gen_manager_ref(), &*stream_job)
                .await?;
        assert!(fragment_graph.internal_tables().is_empty());
        assert!(fragment_graph.dependent_relations().is_empty());

        // 2. Set the graph-related fields and freeze the `stream_job`.
        stream_job.set_table_fragment_id(fragment_graph.table_fragment_id());
        let stream_job = &*stream_job;

        // 3. Mark current relation as "updating".
        self.catalog_manager
            .start_replace_table_procedure(stream_job.table().unwrap())
            .await?;

        Ok(fragment_graph)
    }

    /// `build_replace_table` builds a table replacement and returns the context and new table
    /// fragments.
    async fn build_replace_table(
        &self,
        env: StreamEnvironment,
        stream_job: &StreamingJob,
        fragment_graph: StreamFragmentGraph,
        table_col_index_mapping: ColIndexMapping,
    ) -> MetaResult<(ReplaceTableContext, TableFragments)> {
        let id = stream_job.id();
        let default_parallelism = fragment_graph.default_parallelism();

        // 1. Resolve the edges to the downstream fragments, extend the fragment graph to a complete
        // graph that contains all information needed for building the actor graph.
        let original_table_fragment = self.fragment_manager.get_mview_fragment(id.into()).await?;

        // Map the column indices in the dispatchers with the given mapping.
        let downstream_fragments = self
            .fragment_manager
            .get_downstream_chain_fragments(id.into())
            .await?
            .into_iter()
            .map(|(d, f)| Some((table_col_index_mapping.rewrite_dispatch_strategy(&d)?, f)))
            .collect::<Option<_>>()
            .ok_or_else(|| {
                // The `rewrite` only fails if some column is dropped.
                MetaError::invalid_parameter(
                    "unable to drop the column due to being referenced by downstream materialized views or sinks",
                )
            })?;

        let complete_graph = CompleteStreamFragmentGraph::with_downstreams(
            fragment_graph,
            original_table_fragment.fragment_id,
            downstream_fragments,
        )?;

        // 2. Build the actor graph.
        let cluster_info = self.cluster_manager.get_streaming_cluster_info().await;
        let actor_graph_builder =
            ActorGraphBuilder::new(complete_graph, cluster_info, default_parallelism)?;

        let ActorGraphBuildResult {
            graph,
            building_locations,
            existing_locations,
            dispatchers,
            merge_updates,
        } = actor_graph_builder
            .generate_graph(self.env.id_gen_manager_ref(), stream_job)
            .await?;
        assert!(dispatchers.is_empty());

        // 3. Assign a new dummy ID for the new table fragments.
        //
        // FIXME: we use a dummy table ID for new table fragments, so we can drop the old fragments
        // with the real table ID, then replace the dummy table ID with the real table ID. This is a
        // workaround for not having the version info in the fragment manager.
        let dummy_id = self
            .env
            .id_gen_manager()
            .generate::<{ IdCategory::Table }>()
            .await? as u32;

        // 4. Build the table fragments structure that will be persisted in the stream manager, and
        // the context that contains all information needed for building the actors on the compute
        // nodes.
        let table_fragments = TableFragments::new(
            dummy_id.into(),
            graph,
            &building_locations.actor_locations,
            env,
        );

        let old_table_fragments = self
            .fragment_manager
            .select_table_fragments_by_table_id(&id.into())
            .await?;

        let ctx = ReplaceTableContext {
            old_table_fragments,
            merge_updates,
            building_locations,
            existing_locations,
            table_properties: stream_job.properties(),
        };

        Ok((ctx, table_fragments))
    }

    async fn finish_replace_table(
        &self,
        stream_job: &StreamingJob,
    ) -> MetaResult<NotificationVersion> {
        let StreamingJob::Table(None, table) = stream_job else {
            unreachable!("unexpected job: {stream_job:?}")
        };

        self.catalog_manager
            .finish_replace_table_procedure(table)
            .await
    }

    async fn cancel_replace_table(&self, stream_job: &StreamingJob) -> MetaResult<()> {
        let StreamingJob::Table(None, table) = stream_job else {
            unreachable!("unexpected job: {stream_job:?}")
        };

        self.catalog_manager
            .cancel_replace_table_procedure(table)
            .await
    }

    async fn alter_relation_table(
        &self,
        relation: Relation,
        new_name: &str,
    ) -> MetaResult<NotificationVersion> {
        match relation {
            Relation::TableId(table_id) => {
                self.catalog_manager
                    .alter_table_name(table_id, new_name)
                    .await
            }
            Relation::ViewId(view_id) => {
                self.catalog_manager
                    .alter_view_name(view_id, new_name)
                    .await
            }
            Relation::IndexId(index_id) => {
                self.catalog_manager
                    .alter_index_name(index_id, new_name)
                    .await
            }
            Relation::SinkId(sink_id) => {
                self.catalog_manager
                    .alter_sink_name(sink_id, new_name)
                    .await
            }
        }
    }
}<|MERGE_RESOLUTION|>--- conflicted
+++ resolved
@@ -14,12 +14,8 @@
 
 use itertools::Itertools;
 use risingwave_common::util::column_index_mapping::ColIndexMapping;
-<<<<<<< HEAD
-use risingwave_pb::catalog::{Database, Function, Schema, Source, Table, View};
+use risingwave_pb::catalog::{Connection, Database, Function, Schema, Source, Table, View};
 use risingwave_pb::ddl_service::alter_relation_name_request::Relation;
-=======
-use risingwave_pb::catalog::{Connection, Database, Function, Schema, Source, Table, View};
->>>>>>> 4f430ac1
 use risingwave_pb::ddl_service::DdlProgress;
 use risingwave_pb::stream_plan::StreamFragmentGraph as StreamFragmentGraphProto;
 
@@ -70,12 +66,9 @@
     CreateStreamingJob(StreamingJob, StreamFragmentGraphProto),
     DropStreamingJob(StreamingJobId),
     ReplaceTable(StreamingJob, StreamFragmentGraphProto, ColIndexMapping),
-<<<<<<< HEAD
     AlterRelationName(Relation, String),
-=======
     CreateConnection(Connection),
     DropConnection(String),
->>>>>>> 4f430ac1
 }
 
 #[derive(Clone)]
@@ -152,16 +145,13 @@
                     ctrl.replace_table(stream_job, fragment_graph, table_col_index_mapping)
                         .await
                 }
-<<<<<<< HEAD
                 DdlCommand::AlterRelationName(relation, name) => {
                     ctrl.alter_relation_table(relation, &name).await
                 }
-=======
                 DdlCommand::CreateConnection(connection) => {
                     ctrl.create_connection(connection).await
                 }
                 DdlCommand::DropConnection(conn_name) => ctrl.drop_connection(&conn_name).await,
->>>>>>> 4f430ac1
             }
         });
         handler.await.unwrap()
