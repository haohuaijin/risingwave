--- conflicted
+++ resolved
@@ -116,11 +116,7 @@
 
     // sync epoch1 test the read_error
     let ssts = hummock_storage
-<<<<<<< HEAD
-        .sync(1, true)
-=======
         .seal_and_sync_epoch(1)
->>>>>>> 8b9a7455
         .await
         .unwrap()
         .uncommitted_ssts;
@@ -176,20 +172,12 @@
     // test the upload_error
     fail::cfg(mem_upload_err, "return").unwrap();
 
-<<<<<<< HEAD
-    let result = hummock_storage.sync(3, true).await;
-=======
     let result = hummock_storage.seal_and_sync_epoch(3).await;
->>>>>>> 8b9a7455
     assert!(result.is_err());
     fail::remove(mem_upload_err);
 
     let ssts = hummock_storage
-<<<<<<< HEAD
-        .sync(3, true)
-=======
         .seal_and_sync_epoch(3)
->>>>>>> 8b9a7455
         .await
         .unwrap()
         .uncommitted_ssts;
