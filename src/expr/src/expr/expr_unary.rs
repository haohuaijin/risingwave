--- conflicted
+++ resolved
@@ -198,19 +198,13 @@
 
         let col1 = BoolArray::from_iter(&input).into();
         let data_chunk = DataChunk::new(vec![col1], 100);
-<<<<<<< HEAD
         let prost = make_expression(
             kind,
             TypeName::Boolean,
             vec![make_input_ref(0, TypeName::Boolean)],
         );
         let vec_executor = build_from_prost(&prost).unwrap();
-        let res = vec_executor.eval(&data_chunk).unwrap();
-=======
-        let expr = make_expression(kind, &[TypeName::Boolean], &[0]);
-        let vec_executor = build_from_prost(&expr).unwrap();
-        let res = vec_executor.eval(&data_chunk).await.unwrap();
->>>>>>> 03cc2aeb
+        let res = vec_executor.eval(&data_chunk).await.unwrap();
         let arr: &A = res.as_ref().into();
         for (idx, item) in arr.iter().enumerate() {
             let x = target[idx].as_ref().map(|x| x.as_scalar_ref());
@@ -247,19 +241,13 @@
 
         let col1 = NaiveDateArray::from_iter(&input).into();
         let data_chunk = DataChunk::new(vec![col1], 100);
-<<<<<<< HEAD
         let prost = make_expression(
             kind,
             TypeName::Timestamp,
             vec![make_input_ref(0, TypeName::Date)],
         );
         let vec_executor = build_from_prost(&prost).unwrap();
-        let res = vec_executor.eval(&data_chunk).unwrap();
-=======
-        let expr = make_expression(kind, &[TypeName::Date], &[0]);
-        let vec_executor = build_from_prost(&expr).unwrap();
-        let res = vec_executor.eval(&data_chunk).await.unwrap();
->>>>>>> 03cc2aeb
+        let res = vec_executor.eval(&data_chunk).await.unwrap();
         let arr: &A = res.as_ref().into();
         for (idx, item) in arr.iter().enumerate() {
             let x = target[idx].as_ref().map(|x| x.as_scalar_ref());
